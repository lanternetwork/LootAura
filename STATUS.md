# Loot Aura Repository Status

## 1. Branch & Commit
- **Current branch:** milestone/auth-profile
<<<<<<< HEAD
- **Latest commit:** 62c30f9 — Filters: canonical CSV parsing + normalization
=======
- **Latest commit:** b9bc568 — Complete category filter fixes with comprehensive documentation (by Yard Sale Tracker on 2025-10-12 20:22:14 -0400)
>>>>>>> 1811ac59
- **Active PR:** n/a
- **CI status:** running, last run: run 18451805319

## 1.1. Phase 0: Filters Regression Fix
- **Status:** ✅ **COMPLETED** - Category filter regression resolved
- **Database Migration:** Applied `035_fix_items_v2_category.sql` to expose category column
- **Parameter Parsing:** Canonical CSV format with server-side normalization
- **Authority Logic:** MAP authority suppresses list only when markers include identical filters
- **Tests:** Comprehensive unit and integration tests added
- **Debug Logging:** Temporary debug logs added (to be removed before merge)

## 2. Database Schema
- **Schema:** lootaura_v2
- **Tables present:** profiles, sales, items, favorites, reviews, zipcodes (status: unknown)
- **RLS:** status unknown per table
- **Geom & PostGIS:** status unknown (GIST index, trigger)
- **Last applied migrations:** unknown (requires DB connectivity)

## 3. Public Views & RPC (Option A)
- **Views present:** sales_v2, items_v2, favorites_v2, profiles_v2 (status: unknown)
- **RPC functions:** search_sales_within_distance, search_sales_bbox (status: unknown)
- **Grants status:** anon/auth read/write (status: unknown)
- **Schema switching removed:** partial — server client forces public schema

## 4. App Features & APIs
- **/api/sales:** RPC path preferred with fallback (degraded: possible)
- **/api/reviews:** address_key + seller_id linkage (status: planned)
- **/api/health/** routes:** env, db, schema, postgis, auth (status: needs verification)
- **Pagination:** virtualized list; page size varies
- **Mock/Seed data count:** unknown (seed migrations present)
- **Admin Tools:** present; functionality depends on schema application

## 5. Frontend & UX
- **Map behavior:** ✅ full-radius pins via markers API (server cap, no clustering)
- **Responsiveness:** mobile/tablet friendly
- **Accessibility score:** not measured in this run
- **Branding:** Loot Aura in progress; verify no YardSaleFinder remnants

## 6. Deployments
- **Vercel URLs:** Production/Preview (insert)
- **Environment vars:** NEXT_PUBLIC_SUPABASE_URL, NEXT_PUBLIC_SUPABASE_ANON_KEY, NEXT_PUBLIC_GOOGLE_MAPS_API_KEY, etc. (verify set)
- **Last deploy health:** unknown in this run

## 7. Known Issues / TODO
- Apply 032/033 migrations to restore lootaura_v2 schema
- Apply 034 public views/RPC and verify grants
- Wire /api/sales fully to Option A RPC, confirm degraded flag
- Seed minimal data (Louisville, Nashville, Atlanta) and verify counts
- Consider marker clustering for dense maps

## 8. Next Milestone
- Bulk generator + clustering polish

---
Updated automatically by Cursor on 2025-10-13T00:35:01.758Z<|MERGE_RESOLUTION|>--- conflicted
+++ resolved
@@ -2,11 +2,7 @@
 
 ## 1. Branch & Commit
 - **Current branch:** milestone/auth-profile
-<<<<<<< HEAD
-- **Latest commit:** 62c30f9 — Filters: canonical CSV parsing + normalization
-=======
-- **Latest commit:** b9bc568 — Complete category filter fixes with comprehensive documentation (by Yard Sale Tracker on 2025-10-12 20:22:14 -0400)
->>>>>>> 1811ac59
+- **Latest commit:** 9253c8d — Docs: add comprehensive category filter implementation summary
 - **Active PR:** n/a
 - **CI status:** running, last run: run 18451805319
 
