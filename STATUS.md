# Loot Aura Repository Status

## 1. Branch & Commit
<<<<<<< HEAD
- **Current branch:** milestone/auth-profile
- **Latest commit:** 2d2f5e2 — resolve: merge conflict in STATUS.md - keep stabilization layer version (by Yard Sale Tracker on 2025-10-13 00:32:35 -0400)
- **Active PR:** n/a
- **CI status:** running, last run: run 18455233890
=======
- **Current branch:** main
- **Latest commit:** 7a5b049 — Close Milestone: Map + Filter Sync — enforce single grid container, fix layout hierarchy, verify arbiter authority, add tests & CI guards (by lanternetwork on 2025-10-12 17:11:56 -0400)
- **Active PR:** n/a
- **CI status:** running, last run: run 18449563326
>>>>>>> 23a77851

## 2. Database Schema
- **Schema:** lootaura_v2
- **Tables present:** profiles, sales, items, favorites, reviews, zipcodes (status: unknown)
- **RLS:** status unknown per table
- **Geom & PostGIS:** status unknown (GIST index, trigger)
- **Last applied migrations:** unknown (requires DB connectivity)

## 3. Public Views & RPC (Option A)
- **Views present:** sales_v2, items_v2, favorites_v2, profiles_v2 (status: unknown)
- **RPC functions:** search_sales_within_distance, search_sales_bbox (status: unknown)
- **Grants status:** anon/auth read/write (status: unknown)
- **Schema switching removed:** partial — server client forces public schema

## 4. App Features & APIs
- **/api/sales:** RPC path preferred with fallback (degraded: possible)
- **/api/reviews:** address_key + seller_id linkage (status: planned)
- **/api/health/** routes:** env, db, schema, postgis, auth (status: needs verification)
- **Pagination:** virtualized list; page size varies
- **Mock/Seed data count:** unknown (seed migrations present)
- **Admin Tools:** present; functionality depends on schema application

## 5. Frontend & UX
- **Map behavior:** ✅ full-radius pins via markers API (server cap, no clustering)
- **Responsiveness:** mobile/tablet friendly
- **Accessibility score:** not measured in this run
- **Branding:** Loot Aura in progress; verify no YardSaleFinder remnants

## 6. Deployments
- **Vercel URLs:** Production/Preview (insert)
- **Environment vars:** NEXT_PUBLIC_SUPABASE_URL, NEXT_PUBLIC_SUPABASE_ANON_KEY, NEXT_PUBLIC_GOOGLE_MAPS_API_KEY, etc. (verify set)
- **Last deploy health:** unknown in this run

## 7. Known Issues / TODO
- Apply 032/033 migrations to restore lootaura_v2 schema
- Apply 034 public views/RPC and verify grants
- Wire /api/sales fully to Option A RPC, confirm degraded flag
- Seed minimal data (Louisville, Nashville, Atlanta) and verify counts
- Consider marker clustering for dense maps

## 8. CI Hygiene

### Workflow Cleanup
- **Legacy workflows removed**: bootstrap.yml, ci-main.yml, generate-lockfile.yml, update-status.yml, ingest-craigslist-backup.yml, test.yml, ysf-step-b.yml
- **Unified workflow only**: `.github/workflows/ci.yml`
- **Standard job names**: env-presence, lint, typecheck, test-unit, test-integration, build, css-scan, migration-verify
- **Required checks for Rulesets/Vercel**: ci/env-presence, ci/lint, ci/typecheck, ci/test-unit, ci/test-integration, ci/build

### CI Stabilization: Red→Green
- **ESLint Configuration**: Added comprehensive rules for TypeScript, React, testing
- **Test Harness**: Added global DOM shims, fetch mocking, network isolation
- **Environment Handling**: Public envs only, no service role in CI
- **CSS Validation**: Tailwind grid token scanner for responsive layouts
- **Migration Verification**: Database schema validation on SQL changes
- **Build Process**: Next.js build with proper environment variables
- **Status**: Foundation ready, awaiting Owner secrets configuration

### CI Status
- **Single workflow**: Only `ci` workflow is active
- **Triggers**: pull_request to main, push to any branch
- **Concurrency**: Single-key per-branch to cancel superseded runs
- **Environment validation**: Fast failure on missing required variables

## 9. Next Milestone
- Bulk generator + clustering polish

---
<<<<<<< HEAD
Updated automatically by Cursor on 2025-10-13T04:33:19.379Z
=======
Updated automatically by Cursor on 2025-10-12T21:12:34.152Z
>>>>>>> 23a77851
<|MERGE_RESOLUTION|>--- conflicted
+++ resolved
@@ -1,17 +1,13 @@
 # Loot Aura Repository Status
 
+Conflict reconciled on 2025-10-13 — stabilization content retained; recent main entries preserved.
+
 ## 1. Branch & Commit
-<<<<<<< HEAD
 - **Current branch:** milestone/auth-profile
-- **Latest commit:** 2d2f5e2 — resolve: merge conflict in STATUS.md - keep stabilization layer version (by Yard Sale Tracker on 2025-10-13 00:32:35 -0400)
-- **Active PR:** n/a
-- **CI status:** running, last run: run 18455233890
-=======
-- **Current branch:** main
-- **Latest commit:** 7a5b049 — Close Milestone: Map + Filter Sync — enforce single grid container, fix layout hierarchy, verify arbiter authority, add tests & CI guards (by lanternetwork on 2025-10-12 17:11:56 -0400)
-- **Active PR:** n/a
-- **CI status:** running, last run: run 18449563326
->>>>>>> 23a77851
+- **Latest commit (branch):** e55f25a — ci: redeploy trigger (by system)
+- **Recent on main:** 7a5b049 — Close Milestone: Map + Filter Sync — enforce single grid container, fix layout hierarchy, verify arbiter authority, add tests & CI guards (by lanternetwork on 2025-10-12 17:11:56 -0400)
+- **Active PR:** milestone/auth-profile → main
+- **CI status:** pending (will start after conflicts resolved)
 
 ## 2. Database Schema
 - **Schema:** lootaura_v2
@@ -79,8 +75,4 @@
 - Bulk generator + clustering polish
 
 ---
-<<<<<<< HEAD
-Updated automatically by Cursor on 2025-10-13T04:33:19.379Z
-=======
-Updated automatically by Cursor on 2025-10-12T21:12:34.152Z
->>>>>>> 23a77851
+Updated automatically by Cursor on 2025-10-13T12:00:00.000Z