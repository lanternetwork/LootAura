'use client'

import { useState, useEffect, useCallback, useRef, useMemo } from 'react'
import { useRouter, useSearchParams } from 'next/navigation'
import { Sale } from '@/lib/types'
import { GetSalesParams } from '@/lib/data/sales'
import SalesMap from '@/components/location/SalesMap'
import ZipInput from '@/components/location/ZipInput'
import SaleCard from '@/components/SaleCard'
import SaleCardSkeleton from '@/components/SaleCardSkeleton'
import FiltersModal from '@/components/filters/FiltersModal'
import FilterTrigger from '@/components/filters/FilterTrigger'
import DateWindowLabel from '@/components/filters/DateWindowLabel'
import DegradedBanner from '@/components/DegradedBanner'
import { useFilters } from '@/lib/hooks/useFilters'
import { User } from '@supabase/supabase-js'
import { milesToKm } from '@/utils/geo'
import LoadMoreButton from '@/components/LoadMoreButton'
import DiagnosticOverlay from '@/components/DiagnosticOverlay'
import { diagnosticFetch, emitSuppressedFetch } from '@/lib/diagnostics/fetchWrapper'
import salesListDebug from '@/lib/debug/salesListDebug'
import { normalizeFilters, filtersEqual, createCategoriesKey } from '@/lib/shared/categoryNormalizer'
import LayoutDiagnostic from '@/components/LayoutDiagnostic'
import GridLayoutDiagnostic from '@/components/GridLayoutDiagnostic'
import GridDebugOverlay from '@/components/GridDebugOverlay'
import { resolveDatePreset } from '@/lib/shared/resolveDatePreset'
import { Intent, FetchContext, isCauseCompatibleWithIntent } from '@/lib/sales/intent'
import { deduplicateSales } from '@/lib/sales/dedupe'

// Intent Arbiter types
type ControlMode = 'initial' | 'map' | 'zip' | 'distance'
type AuthorityMode = 'FILTERS' | 'MAP'

interface ControlArbiter {
  mode: ControlMode
  authority: 'FILTERS' | 'MAP'  // Simplified authority tracking
  programmaticMoveGuard: boolean
  guardMapMove: boolean  // Strict guard to prevent automatic map movement
  lastChangedAt: number
  lastTransitionReason: string
}

interface QueryShape {
  lat: number
  lng: number
  radiusKm: number
  dateRange: string
  categories: string[]
  shapeHash: string
}

interface _MapViewState {
  center: { lat: number; lng: number }
  bounds: { west: number; south: number; east: number; north: number }
  zoom: number
  radiusKm: number
}

// Arbiter helper functions
function createShapeHash(lat: number, lng: number, radiusKm: number, dateRange: string, categories: string[]): string {
  const catKey = categories.sort().join(',')
  const dateKey = dateRange === 'any' ? 'any' : dateRange
  return `${lat.toFixed(6)}|${lng.toFixed(6)}|${radiusKm.toFixed(2)}|${dateKey}|${catKey}`
}

function computeRadiusFromZoom(zoom: number): number {
  // Approximate radius in km based on zoom level
  const baseRadius = 40 // Default 40km (25 miles)
  const zoomFactor = Math.pow(2, 12 - zoom) // Zoom 12 = 40km
  return Math.max(1, Math.min(160, baseRadius * zoomFactor))
}

function _computeRadiusFromBounds(bounds: { west: number; south: number; east: number; north: number }): number {
  // Approximate radius from bounds using center and corner distance
  const centerLat = (bounds.north + bounds.south) / 2
  const centerLng = (bounds.east + bounds.west) / 2
  const cornerLat = bounds.north
  const cornerLng = bounds.east
  
  // Simple distance calculation (not haversine, but good enough for radius approximation)
  const latDiff = cornerLat - centerLat
  const lngDiff = cornerLng - centerLng
  const distance = Math.sqrt(latDiff * latDiff + lngDiff * lngDiff) * 111 // Rough km conversion
  
  return Math.max(1, Math.min(160, distance))
}

// Cookie utility functions
function getCookie(name: string): string | null {
  if (typeof document === 'undefined') return null
  const value = `; ${document.cookie}`
  const parts = value.split(`; ${name}=`)
  if (parts.length === 2) return parts.pop()?.split(';').shift() || null
  return null
}

interface SalesClientProps {
  initialSales: Sale[]
  initialSearchParams: {
    lat?: string
    lng?: string
    distanceKm?: string
    city?: string
    categories?: string
    dateFrom?: string
    dateTo?: string
    page?: string
    pageSize?: string
  }
  initialCenter?: { lat: number; lng: number; label?: { zip?: string; city?: string; state?: string } }
  user: User | null
}

export default function SalesClient({ initialSales, initialSearchParams: _initialSearchParams, initialCenter, user: _user }: SalesClientProps) {
  // Debug flag for console checkpoints
  const DEBUG = typeof window !== 'undefined' && process.env.NEXT_PUBLIC_DEBUG === 'true'
  
  // Container mount checkpoint
  useEffect(() => {
    if (DEBUG) {
      console.log('[DOM][LIST] container mounted')
      
      // One-time computed-style debug for grid layout
      setTimeout(() => {
        const listContainer = document.querySelector('[data-panel="list"]')
        if (listContainer) {
          const computedStyle = window.getComputedStyle(listContainer)
          const display = computedStyle.display
          const gtc = computedStyle.gridTemplateColumns
          const parent = listContainer.parentElement
          const parentDisplay = parent ? window.getComputedStyle(parent).display : 'none'
          const parentWidth = parent ? window.getComputedStyle(parent).width : '0px'
          console.log(`[DOM][LIST] grid display=${display} gtc=${gtc} parentDisplay=${parentDisplay} parentWidth=${parentWidth}`)
        }
      }, 100) // Small delay to ensure styles are applied
    }
  }, [DEBUG])
  
  // Category change detection ref
  const prevCategoriesKeyRef = useRef<string>('')
  
  // List store sequence for UI updates
  const listStoreSeqRef = useRef<number>(0)
  const prevVisibleIdsHashRef = useRef<string>('')
  
  // Markers change signal for list updates
  const markersHashRef = useRef<string>('')
  const _router = useRouter()
  const searchParams = useSearchParams()
  const { filters, updateFilters, hasActiveFilters } = useFilters(
    initialCenter?.lat && initialCenter?.lng ? { lat: initialCenter.lat, lng: initialCenter.lng } : undefined
  )

  // Source of Truth Arbiter — observe-only for now
  const [arbiter, setArbiter] = useState<ControlArbiter>({ 
    mode: 'initial', 
    authority: 'MAP',
    programmaticMoveGuard: false,
    guardMapMove: false,  // Start with guard disabled
    lastChangedAt: Date.now(),
    lastTransitionReason: 'initial'
  })
  
  // Mode authority locking to prevent thrashing
  const mapAuthorityUntilRef = useRef<number>(0)
  
  // Track last resolved date range to prevent unnecessary fetches
  const _lastResolvedDateRangeRef = useRef<{ from?: string; to?: string } | null>(null)
  
  // Idempotency guard to prevent ping-pong when results are repeatedly "0"
  const lastApplyStateRef = useRef<{
    bboxHash: string
    dateKey: string
    markerIds: string
  } | null>(null)
  
  // Circuit breaker for visible pins to prevent re-render loops
  const lastVisiblePinsRef = useRef<string[]>([])
  
  // Stable date key for effect dependencies
  const dateKey = useMemo(() => {
    const resolved = resolveDatePreset(filters.dateRange)
    const key = (resolved?.from || '') + '|' + (resolved?.to || '')
    if (process.env.NEXT_PUBLIC_DEBUG === 'true') {
      console.log('[DATEKEY] computed:', { preset: filters.dateRange, resolved, key })
    }
    return key
  }, [filters.dateRange])
  
  // Stable bbox hash for effect dependencies (moved after viewportBounds declaration)
  
  // Diagnostic overlay state
  const [showDiagnostics, setShowDiagnostics] = useState(false)
  const isDebugMode = process.env.NEXT_PUBLIC_DEBUG === '1'

  const updateControlMode = useCallback((mode: ControlMode, reason: string) => {
    setArbiter(prev => {
      if (prev.mode === mode) return prev
      const next = { ...prev, mode, lastChangedAt: Date.now(), lastTransitionReason: reason }
      console.log(`[ARB] mode=${mode} reason=${reason} ts=${next.lastChangedAt}`)
      return next
    })
  }, [])

  const setAuthority = useCallback((authority: AuthorityMode, reason: string) => {
    setArbiter(prev => {
      if (prev.authority === authority) return prev
      const next = { ...prev, authority, lastChangedAt: Date.now(), lastTransitionReason: reason }
      console.log(`[ARB] authority=${authority} reason=${reason} ts=${next.lastChangedAt}`)
      return next
    })
  }, [])

  const setProgrammaticMoveGuard = useCallback((on: boolean, reason: string) => {
    setArbiter(prev => {
      if (prev.programmaticMoveGuard === on) return prev
      const next = { ...prev, programmaticMoveGuard: on, lastChangedAt: Date.now() }
      console.log(`[ARB] guard=${on ? 'on' : 'off'} reason=${reason} ts=${next.lastChangedAt}`)
      return next
    })
  }, [])

  // Helper to switch to map mode only if user gesture (not programmatic)
  const switchToMapIfUserGesture = useCallback((reason: string) => {
    if (arbiter.programmaticMoveGuard) {
      console.log('[ARB] switch to map blocked (guard active)')
      return
    }
    // Immediate authority flip; no debounce, no lock
    updateControlMode('map', reason)
    setAuthority('MAP', reason)
    console.log('[ARB] authority=MAP (immediate) reason=' + reason)
  }, [arbiter.programmaticMoveGuard, updateControlMode, setAuthority])

  const setGuardMapMove = useCallback((on: boolean, reason: string) => {
    setArbiter(prev => {
      if (prev.guardMapMove === on) return prev
      const next = { ...prev, guardMapMove: on, lastChangedAt: Date.now() }
      console.log(`[ARB] mapGuard=${on ? 'on' : 'off'} reason=${reason} ts=${next.lastChangedAt}`)
      return next
    })
  }, [])

  // Map view state (needed before getEffectiveQueryShape)
  const [mapView, setMapView] = useState<{ center: { lat: number; lng: number } | null; zoom: number | null }>({ center: null, zoom: null })

  // Helper to create state key for request identity
  const createStateKey = useCallback((mode: string, center: {lat: number, lng: number}, radiusKm: number, dateRange: string, categories: string[]) => {
    const catKey = categories.sort().join(',')
    const dateKey = dateRange === 'any' ? 'any' : dateRange
    return `${mode}|${center.lat.toFixed(6)},${center.lng.toFixed(6)}|${radiusKm.toFixed(2)}|${dateKey}|${catKey}`
  }, [])

  // Get effective query shape based on current authority
  const _getEffectiveQueryShape = useCallback((): QueryShape => {
    const dateRange = filters.dateRange === 'any' ? 'any' : filters.dateRange
    const categories = filters.categories || []
    
    if (arbiter.authority === 'MAP') {
      // Use current map center and viewport-derived radius
      const center = mapView.center || { lat: filters.lat || 0, lng: filters.lng || 0 }
      const radiusKm = mapView.zoom ? computeRadiusFromZoom(mapView.zoom) : milesToKm(filters.distance || 25)
      const shapeHash = createShapeHash(center.lat, center.lng, radiusKm, dateRange, categories)
      return { lat: center.lat, lng: center.lng, radiusKm, dateRange, categories, shapeHash }
    } else {
      // Use filter values (slider-driven)
      const center = { lat: filters.lat || 0, lng: filters.lng || 0 }
      const radiusKm = milesToKm(filters.distance || 25)
      const shapeHash = createShapeHash(center.lat, center.lng, radiusKm, dateRange, categories)
      return { lat: center.lat, lng: center.lng, radiusKm, dateRange, categories, shapeHash }
    }
  }, [arbiter.authority, filters, mapView])


  const [sales, setSales] = useState<Sale[]>(initialSales)
  const [loading, setLoading] = useState(false)
  const [fetchedOnce, setFetchedOnce] = useState(false)
  const [showFiltersModal, setShowFiltersModal] = useState(false)
  const [zipError, setZipError] = useState<string | null>(null)
  const [dateWindow, setDateWindow] = useState<any>(null)
  const [degraded, setDegraded] = useState(false)
  const [hasMore, setHasMore] = useState(true)
  const [loadingMore, setLoadingMore] = useState(false)
  const [mapUpdating, setMapUpdating] = useState(false)
  // Delay showing the "updating map" overlay to avoid flashes during quick pans/zooms
  const mapUpdatingTimerRef = useRef<number | null>(null)
  // Safety timeout to ensure overlay never lingers too long
  const mapUpdatingMaxRef = useRef<number | null>(null)
  // Intent-based arbiter system
  const intentRef = useRef<Intent>({ kind: 'Idle' })
  const seqRef = useRef(0)

  // Intent-scoped sales state
  const [mapSales, setMapSales] = useState<{ data: Sale[]; seq: number; source: FetchContext['cause'] }>({
    data: [], seq: -1, source: 'Idle' as any
  })
  const [filteredSales, setFilteredSales] = useState<{ data: Sale[]; seq: number; source: FetchContext['cause'] }>({
    data: [], seq: -1, source: 'Idle' as any
  })

  // Deterministic list derivation
  const listData: Sale[] = useMemo(() => {
    const intent = intentRef.current
    if (intent.kind === 'ClusterDrilldown') return mapSales.data || []   // leaves or the viewport results for this seq
    if (intent.kind === 'UserPan') return mapSales.data || []
    if (intent.kind === 'Filters') return filteredSales.data || []
    return (filteredSales.data && filteredSales.data.length) ? filteredSales.data : (mapSales.data || [])
  }, [mapSales.data, filteredSales.data])

  // Unified "apply results" helper
  const applySalesResult = useCallback((
    incoming: { data: Sale[]; seq: number; cause: FetchContext['cause'] },
    target: 'map' | 'filtered'
  ) => {
    console.log('[APPLY] applySalesResult called:', { target, data: incoming.data.length, seq: incoming.seq, cause: incoming.cause })
    const currentSeq = seqRef.current
    const currentIntent = intentRef.current
    console.log('[APPLY] current state:', { currentSeq, currentIntent })
    
    if (incoming.seq !== currentSeq) {
      console.log('[APPLY] drop (stale seq)', { incomingSeq: incoming.seq, currentSeq })
      return
    }
    if (!isCauseCompatibleWithIntent(incoming.cause, currentIntent)) {
      console.log('[APPLY] drop (incompatible with intent)', { cause: incoming.cause, intent: currentIntent })
      return
    }
    const data = deduplicateSales(incoming.data)
    if (target === 'map') {
      console.log('[APPLY] setting mapSales:', { data: data.length, seq: incoming.seq, source: incoming.cause })
      setMapSales({ data, seq: incoming.seq, source: incoming.cause })
    } else {
      console.log('[APPLY] setting filteredSales:', { data: data.length, seq: incoming.seq, source: incoming.cause })
      setFilteredSales({ data, seq: incoming.seq, source: incoming.cause })
    }
    console.log('[APPLY] ok', { target, count: data.length, seq: incoming.seq, cause: incoming.cause, intent: currentIntent })
  }, [])
  const [mapMarkers, setMapMarkers] = useState<{id: string; title: string; lat: number; lng: number}[]>([])
  const [mapError, setMapError] = useState<string | null>(null)
  const [mapFadeIn, setMapFadeIn] = useState<boolean>(true)
  
  // Request tokening system
  const [requestToken, setRequestToken] = useState<string>('')
  const [abortController, setAbortController] = useState<AbortController | null>(null)
  const [visiblePinIdsState, setVisiblePinIdsState] = useState<string[]>([])
  const [nextPageCache, setNextPageCache] = useState<Sale[] | null>(null)
  const [_locationAccuracy, _setLocationAccuracy] = useState<'server' | 'client' | 'fallback'>('server')
  const [bannerShown, setBannerShown] = useState<boolean>(false)
  const [lastLocSource, setLastLocSource] = useState<string | undefined>(undefined)
  const [mapCenterOverride, _setMapCenterOverride] = useState<{ lat: number; lng: number; zoom?: number; reason?: string } | null>(null)
  const [viewportBounds, setViewportBounds] = useState<{ north: number; south: number; east: number; west: number; ts: number } | null>(null)
  
  // Stable bbox hash for effect dependencies
  const bboxHash = useMemo(() => {
    if (!viewportBounds) {
      if (process.env.NEXT_PUBLIC_DEBUG === 'true') {
        console.log('[BBOXHASH] no bounds')
      }
      return 'no-bounds'
    }
    const hash = `${viewportBounds.north},${viewportBounds.south},${viewportBounds.east},${viewportBounds.west}`
    if (process.env.NEXT_PUBLIC_DEBUG === 'true') {
      console.log('[BBOXHASH] computed:', hash)
    }
    return hash
  }, [viewportBounds])
  const lastBoundsTsRef = useRef<number | null>(null)
  const [visibleSales, setVisibleSales] = useState<Sale[]>(initialSales)
  const [fitBounds, setFitBounds] = useState<{ north: number; south: number; east: number; west: number; reason?: string } | null>(null)
  const [isUpdating, setIsUpdating] = useState<boolean>(false)
  const [staleSales, setStaleSales] = useState<Sale[]>(initialSales) // Keep previous data during fetch
  const [renderedSales, setRenderedSales] = useState<Sale[]>(initialSales) // Sales visible on map
  // Use refs instead of state to avoid re-renders
  const salesAbortRef = useRef<AbortController | null>(null)
  const markersAbortRef = useRef<AbortController | null>(null)
  const debounceRef = useRef<number | null>(null)
  const markerSeqRef = useRef<number>(0)
  const _mapModeDebounceRef = useRef<NodeJS.Timeout | null>(null)
  
  // Request identity and stale-response guard
  const salesReqIdRef = useRef<number>(0)
  const markersReqIdRef = useRef<number>(0)
  const currentSalesRequestRef = useRef<{reqId: number, stateKey: string} | null>(null)
  // Epoch guard to drop stale responses when filters change
  const filtersEpochRef = useRef(0)
  const currentMarkersRequestRef = useRef<{reqId: number, stateKey: string} | null>(null)
  
  // Arbiter sequencing for latest-wins behavior
  const viewportSeqRef = useRef<number>(0)
  const requestSeqRef = useRef<number>(0)
  
  // In-flight tracking and versioning
  const [_inFlightSales, _setInFlightSales] = useState<boolean>(false)
  const [_inFlightMarkers, _setInFlightMarkers] = useState<boolean>(false)
  const markersVersionRef = useRef<number>(0)
  const latestBoundsTsRef = useRef<number>(0)
  const _visibilityComputeKeyRef = useRef<string>('')
  const _lastVisibleIdsRef = useRef<string[]>([])
  const _visibilityComputeTimeoutRef = useRef<NodeJS.Timeout | null>(null)
  
  // Map stability and idle tracking
  const [_mapReady, _setMapReady] = useState<boolean>(false)
  const _firstStableViewportTsRef = useRef<number>(0)
  
  // Debug logging
  console.log('[SALES] SalesClient render:', {
    initialCenter,
    filters,
    searchParams: Object.fromEntries(searchParams.entries()),
    salesCount: sales.length,
    markersCount: mapMarkers.length,
    authority: arbiter.authority,
    mode: arbiter.mode,
    loading,
    hasMore,
    visibleSalesCount: visibleSales.length,
    renderedSalesCount: renderedSales.length,
    staleSalesCount: staleSales.length
  })
  const lastViewportEmitTsRef = useRef<number>(0)
  const boundsCoalesceKeyRef = useRef<string>('')
  const boundsDebounceTimeoutRef = useRef<NodeJS.Timeout | null>(null)
  const pendingBoundsRef = useRef<{ north: number; south: number; east: number; west: number; ts: number } | null>(null)
  const _pendingStableTimerRef = useRef<NodeJS.Timeout | null>(null)
  const latestBoundsKeyRef = useRef<string>('')

  // Helper to create bounds coalesce key
  const createBoundsKey = useCallback((bounds: { north: number; south: number; east: number; west: number }) => {
    const round = (n: number) => Math.round(n * 1000000) / 1000000 // 6 decimal places
    return `${round(bounds.north)},${round(bounds.south)},${round(bounds.east)},${round(bounds.west)}`
  }, [])


  // Debounced bounds emission (leading + trailing)
  const emitBoundsDebounced = useCallback((bounds: { north: number; south: number; east: number; west: number; ts: number }) => {
    const boundsKey = createBoundsKey(bounds)
    const now = Date.now()
    
    // Skip if same key within 150ms
    if (boundsKey === boundsCoalesceKeyRef.current && now - lastViewportEmitTsRef.current < 150) {
      return
    }
    
    // Check area change < 1% and center delta < epsilon
    const currentBounds = viewportBounds
    if (currentBounds) {
      const areaChange = Math.abs((bounds.north - bounds.south) * (bounds.east - bounds.west) - 
                                 (currentBounds.north - currentBounds.south) * (currentBounds.east - currentBounds.west)) / 
                        ((currentBounds.north - currentBounds.south) * (currentBounds.east - currentBounds.west))
      const centerLat = (bounds.north + bounds.south) / 2
      const centerLng = (bounds.east + bounds.west) / 2
      const currentCenterLat = (currentBounds.north + currentBounds.south) / 2
      const currentCenterLng = (currentBounds.east + currentBounds.west) / 2
      const centerDelta = Math.sqrt(Math.pow(centerLat - currentCenterLat, 2) + Math.pow(centerLng - currentCenterLng, 2))
      
      if (areaChange < 0.01 && centerDelta < 0.0001) { // ~10 meters
        return
      }
    }
    
    // Clear any pending debounce
    if (boundsDebounceTimeoutRef.current) {
      clearTimeout(boundsDebounceTimeoutRef.current)
    }
    
    // Store pending bounds
    pendingBoundsRef.current = bounds
    boundsCoalesceKeyRef.current = boundsKey
    
    // Leading: emit immediately if first or after long gap
    if (lastViewportEmitTsRef.current === 0 || now - lastViewportEmitTsRef.current > 150) {
      // Only update viewport clock on accepted viewport emits
      lastViewportEmitTsRef.current = now
      latestBoundsTsRef.current = bounds.ts
      latestBoundsKeyRef.current = boundsKey
      // Increment viewport seq and log
      viewportSeqRef.current += 1
      console.log(`[VIEWPORT] seq=${viewportSeqRef.current} key=${boundsKey} accepted at ts=${now}`)
      setViewportBounds(bounds)
    }
    
    // Trailing: emit after 100ms if no newer bounds arrive
    boundsDebounceTimeoutRef.current = setTimeout(() => {
      if (pendingBoundsRef.current === bounds) {
        // Only update viewport clock on accepted viewport emits
        lastViewportEmitTsRef.current = Date.now()
        latestBoundsTsRef.current = bounds.ts
        latestBoundsKeyRef.current = boundsKey
        viewportSeqRef.current += 1
        console.log(`[VIEWPORT] seq=${viewportSeqRef.current} key=${boundsKey} accepted (trailing) ts=${Date.now()}`)
        setViewportBounds(bounds)
      }
      boundsDebounceTimeoutRef.current = null
    }, 100)
  }, [viewportBounds, createBoundsKey])

  // Unified fetch function with request identity and stale-response guard
  const _fetchWithToken = useCallback(async (endpoint: 'sales' | 'markers', queryShape: QueryShape) => {
    // Generate request identity
    const reqId = endpoint === 'sales' ? ++salesReqIdRef.current : ++markersReqIdRef.current
    const stateKey = createStateKey(arbiter.mode, {lat: queryShape.lat, lng: queryShape.lng}, queryShape.radiusKm, queryShape.dateRange, queryShape.categories)
    
    // Store current request
    const currentRequest = {reqId, stateKey}
    if (endpoint === 'sales') {
      currentSalesRequestRef.current = currentRequest
    } else {
      currentMarkersRequestRef.current = currentRequest
    }

    // Cancel previous request
    if (abortController) {
      abortController.abort()
      console.log(`[NET] abort previous request for ${endpoint}`)
    }

    // Create new request token
    const newToken = `${endpoint}-${queryShape.shapeHash}-${Date.now()}`
    setRequestToken(newToken)
    setIsUpdating(true)
    
    // Set in-flight flags (don't clear arrays)
    if (endpoint === 'sales') {
      _setInFlightSales(true)
    } else {
      _setInFlightMarkers(true)
    }

    // Create new abort controller
    const newController = new AbortController()
    setAbortController(newController)

    try {
      const params = new URLSearchParams()
      params.set('lat', String(queryShape.lat))
      params.set('lng', String(queryShape.lng))
      params.set('distanceKm', String(queryShape.radiusKm))
      params.set('dateRange', String(queryShape.dateRange))
      if (Array.isArray(queryShape.categories) && queryShape.categories.length > 0) {
        params.set('categories', queryShape.categories.join(','))
      }
      const url = endpoint === 'sales'
        ? `/api/sales?${params.toString()}`
        : `/api/sales/markers?${params.toString()}`

      console.log(`[NET] start ${endpoint} {seq: ${reqId}} key=${stateKey}`)
      
      const response = await fetch(url, { signal: newController.signal })
      const data = await response.json()

      // Check if this request is still current
      const currentRequestRef = endpoint === 'sales' ? currentSalesRequestRef : currentMarkersRequestRef
      if (!currentRequestRef.current || currentRequestRef.current.reqId !== reqId) {
        console.log(`[NET] ok ${endpoint} {seq: ${reqId}} but dropped (stale key=${stateKey}, current=${currentRequestRef.current?.stateKey || 'none'})`)
        return
      }

      if (data.ok) {
        console.log(`[NET] ok ${endpoint} {seq: ${reqId}}`)
        
        if (endpoint === 'sales') {
          // Atomic commit: set sales then schedule visibility computation
          setSales(data.data || [])
          _setInFlightSales(false)
          // Schedule visibility computation on next animation frame
          requestAnimationFrame(() => {
            // Visibility will be recomputed by the markers change handler
          })
        } else {
          // Increment markers version for identity tracking
          markersVersionRef.current++
          const newMarkers = data.data || []
          const markerIds = newMarkers.map((m: any) => m.id).sort().join(',')
          
          // Idempotency guard: skip if bbox, date, and marker IDs haven't changed
          const currentState = { bboxHash, dateKey, markerIds }
          const lastState = lastApplyStateRef.current
          
          console.log('[MARKERS] idempotency check:', { 
            current: currentState, 
            last: lastState,
            bboxMatch: lastState?.bboxHash === currentState.bboxHash,
            dateMatch: lastState?.dateKey === currentState.dateKey,
            markersMatch: lastState?.markerIds === currentState.markerIds
          })
          
          if (lastState && 
              lastState.bboxHash === currentState.bboxHash &&
              lastState.dateKey === currentState.dateKey &&
              lastState.markerIds === currentState.markerIds) {
            console.log('[MARKERS] idempotent apply - skipping update (same bbox|date|markers)')
            _setInFlightMarkers(false)
            return
          }
          
          setMapMarkers(newMarkers)
          _setInFlightMarkers(false)
          lastApplyStateRef.current = currentState
          console.log(`[MARKERS] set: ${newMarkers.length} version: ${markersVersionRef.current}`)
          
          // Dev-only verification logging
          if (process.env.NEXT_PUBLIC_DEBUG === '1') {
            console.log(`[MARKERS][apply] count=${newMarkers.length} vSeq=${viewportSeqRef.current} dropped=false`)
          }
        }
      } else {
        console.error(`[NET] error ${endpoint}:`, data.error)
        // Clear in-flight flags on error
        if (endpoint === 'sales') {
          _setInFlightSales(false)
        } else {
          _setInFlightMarkers(false)
        }
      }
    } catch (error: any) {
      if (error.name === 'AbortError') {
        console.log(`[NET] aborted ${endpoint} {seq: ${reqId}}`)
        return
      }
      console.error(`[NET] error ${endpoint}:`, error)
    } finally {
      // Only clear updating state if this is still the current request
      if (requestToken === newToken) {
        setIsUpdating(false)
        setAbortController(null)
        // Clear in-flight flags
        if (endpoint === 'sales') {
          _setInFlightSales(false)
        } else {
          _setInFlightMarkers(false)
        }
      }
    }
  }, [abortController, requestToken, arbiter.mode, createStateKey])
  const lastMarkersKeyRef = useRef<string>('')
  const pendingFitReasonRef = useRef<'zip' | 'distance' | null>(null)

  // Epsilon for center sync gating
  const EPS_CENTER = 1e-6
  const nearEq = (a: number, b: number) => Math.abs(a - b) < EPS_CENTER

  // Utility functions for value equality checks
  const _isEqualCenter = useCallback((a: { lat: number; lng: number } | null, b: { lat: number; lng: number } | null, tol = 1e-6) => {
    if (!a || !b) return a === b
    return Math.abs(a.lat - b.lat) < tol && Math.abs(a.lng - b.lng) < tol
  }, [])

  const _isEqualBounds = useCallback((a: { north: number; south: number; east: number; west: number } | null, b: { north: number; south: number; east: number; west: number } | null, tol = 1e-6) => {
    if (!a || !b) return a === b
    return Math.abs(a.north - b.north) < tol && Math.abs(a.south - b.south) < tol && 
           Math.abs(a.east - b.east) < tol && Math.abs(a.west - b.west) < tol
  }, [])

  const onBoundsChange = useCallback((b?: { north: number; south: number; east: number; west: number; ts: number }) => {
    if (!b) return
    // Use debounced emission instead of immediate emission
    emitBoundsDebounced(b)
  }, [emitBoundsDebounced])

  const onMapReady = useCallback(() => {
    _setMapReady(true)
    console.log('[MAP] ready - will emit bounds only on idle')
  }, [])

  const _getVisibleSalesFromRenderedFeatures = useCallback((all: Sale[]) => {
    // This function will be called from the map component with queryRenderedFeatures results
    // For now, return all sales - this will be updated when we implement the map integration
    return all
  }, [])

  const cropSalesToViewport = useCallback((all: Sale[], b?: { north: number; south: number; east: number; west: number; ts: number } | null) => {
    if (!b) return all
    
    const { north, south, east, west } = b
    const crossesAntimeridian = east < west
    const EPS = 0.0005 // Small epsilon for inclusive cropping
    
    // Remove padding to avoid an invisible margin where pins disappear at edges
    const padding = 0 // previously 0.05 (~5%)
    const latRange = north - south
    const lngRange = crossesAntimeridian ? (180 - west) + (east + 180) : east - west
    const paddedNorth = north + (latRange * padding)
    const paddedSouth = south - (latRange * padding)
    const paddedEast = east + (lngRange * padding)
    const paddedWest = west - (lngRange * padding)
    
    const inView = all.filter(s => {
      if (s.lat === null || s.lat === undefined || s.lng === null || s.lng === undefined) return false
      
      // Use padded bounds for inclusive cropping
      const latOk = s.lat <= paddedNorth + EPS && s.lat >= paddedSouth - EPS
      if (!latOk) return false
      
      if (!crossesAntimeridian) {
        return s.lng >= paddedWest - EPS && s.lng <= paddedEast + EPS
      }
      // If bounds cross the antimeridian, longitudes are either >= west OR <= east
      return s.lng >= paddedWest - EPS || s.lng <= paddedEast + EPS
    })
    console.log('[VIEWPORT] cropped', all.length, '→', inView.length, `(seq=${viewportSeqRef.current} key=${latestBoundsKeyRef.current})`)
    return inView
  }, [])

  // Visible list policy
  // - In MAP authority, derive from the exact visible ids provided by the map (no duplicate geo-filter)
  // - Otherwise, fall back to cropping sales by viewport
  useEffect(() => {
    const seq = viewportSeqRef.current
    if (arbiter.authority === 'MAP') {
      const ids = visiblePinIdsState
      
      // Circuit breaker: skip if visible pins haven't changed (using hash for better change detection)
      const idsString = ids.sort().join(',')
      const lastIdsString = lastVisiblePinsRef.current.sort().join(',')
      if (idsString === lastIdsString) {
        if (process.env.NEXT_PUBLIC_DEBUG === 'true') {
          console.log('[LIST] visible pins unchanged - skipping effect to prevent loop')
        }
        return
      }
      lastVisiblePinsRef.current = [...ids]
      
      const haveInDict = ids.filter(id => !!mapMarkers.find(m => String(m.id) === String(id))).length
      const missing = ids.filter(id => !mapMarkers.find(m => String(m.id) === String(id))).slice(0, 3)
      if (process.env.NEXT_PUBLIC_DEBUG === 'true') {
        console.log(`[LIST][MAP] seq=${seq} ids.count=${ids.length} sample=${ids.slice(0,3)} haveInDict=${haveInDict} missing=${missing}`)
      }

      // If we have no visible pins, that's fine - just return empty
      if (ids.length === 0) {
        setVisibleSales([])
        setRenderedSales([])
        if (process.env.NEXT_PUBLIC_DEBUG === 'true') {
          console.log(`[LIST] update (map) seq=${seq} markers=${ids.length} inView=0 rendered=0`)
        }
        return
      }

      // If visible pins don't match current markers, let the map recalculate naturally
      // Don't clear visible pins here as it prevents the map from recalculating them
      if (haveInDict === 0) {
        if (process.env.NEXT_PUBLIC_DEBUG === 'true') {
          console.log(`[LIST][MAP] visible pins don't match current markers - waiting for map to recalculate`)
        }
        setVisibleSales([])
        setRenderedSales([])
        return
      }

      // Build minimal items from markers immediately; hydrate from sales cache if present
      const minimal = ids.map(id => {
        const m = mapMarkers.find(mm => String(mm.id) === String(id))
        return {
          id: String(id),
          title: m?.title || 'Sale',
          address: '',
          city: '',
          state: '',
          zip_code: '',
          lat: m?.lat,
          lng: m?.lng,
          date_start: null,
          time_start: null,
          date_end: null,
          time_end: null,
          photos: [],
        } as unknown as Sale
      })
      const byId: Record<string, Sale> = {}
      for (const s of sales) byId[String(s.id)] = s
      const hydrated = minimal.map(s => byId[String(s.id)] ?? s)
      const rendered = hydrated.slice(0, 24)
      salesListDebug.logVisibleRendered('MAP', {
        visibleCount: hydrated.length,
        renderedCount: rendered.length,
        sampleVisible: hydrated.slice(0, 3).map((s: any) => ({ id: s.id, title: s.title }))
      })
      setVisibleSales(hydrated)
      setRenderedSales(rendered)
      
      // List store update with sequence tracking
      const currentIdsHash = hydrated.map(s => s.id).sort().join(',')
      const idsChanged = prevVisibleIdsHashRef.current !== currentIdsHash
      
      if (idsChanged) {
        listStoreSeqRef.current += 1
        prevVisibleIdsHashRef.current = currentIdsHash
      }
      
      if (process.env.NEXT_PUBLIC_DEBUG === 'true') {
        console.log(`[LIST][DIFF] seq=${listStoreSeqRef.current} idsHash=${currentIdsHash.slice(0, 20)}... prevSeq=${listStoreSeqRef.current - 1} changed=${idsChanged}`)
        console.log(`[VISIBLE] count=${hydrated.length} (unique sales) seq=${listStoreSeqRef.current} idsHash=${currentIdsHash.slice(0, 20)}...`)
      }
      
      if (process.env.NEXT_PUBLIC_DEBUG === 'true') {
        console.log(`[LIST] update (map) seq=${seq} markers=${ids.length} inView=${hydrated.length} rendered=${rendered.length}`)
      }
    } else if (viewportBounds) {
      console.log('[SALES LIST] FILTERS authority with viewportBounds:', {
        viewportBounds,
        salesCount: sales.length,
        authority: arbiter.authority
      })
      const inView = cropSalesToViewport(sales, viewportBounds)
      const rendered = inView.slice(0, 24)
      salesListDebug.logVisibleRendered('FILTERS', {
        visibleCount: inView.length,
        renderedCount: rendered.length,
        sampleVisible: inView.slice(0, 3).map((s: any) => ({ id: s.id, title: s.title }))
      })
      setVisibleSales(inView)
      setRenderedSales(rendered)
      
      // List store update with sequence tracking
      const currentIdsHash = inView.map(s => s.id).sort().join(',')
      const idsChanged = prevVisibleIdsHashRef.current !== currentIdsHash
      
      if (idsChanged) {
        listStoreSeqRef.current += 1
        prevVisibleIdsHashRef.current = currentIdsHash
      }
      
      if (process.env.NEXT_PUBLIC_DEBUG === 'true') {
        console.log(`[LIST][DIFF] seq=${listStoreSeqRef.current} idsHash=${currentIdsHash.slice(0, 20)}... prevSeq=${listStoreSeqRef.current - 1} changed=${idsChanged}`)
        console.log(`[LIST] apply visible count=${inView.length} seq=${listStoreSeqRef.current} idsHash=${currentIdsHash.slice(0, 20)}...`)
      }
      
      if (process.env.NEXT_PUBLIC_DEBUG === 'true') {
        console.log(`[LIST] update (filters) seq=${seq} inView=${inView.length} rendered=${rendered.length}`)
      }
    } else {
      console.log('[SALES LIST] No viewportBounds for FILTERS authority:', {
        viewportBounds,
        salesCount: sales.length,
        authority: arbiter.authority,
        mode: arbiter.mode
      })
      
      // FALLBACK: For FILTERS authority without viewport bounds, use all sales directly
      console.log('[SALES LIST] Checking fallback conditions:', {
        authority: arbiter.authority,
        authorityIsFILTERS: arbiter.authority === 'FILTERS',
        salesLength: sales.length,
        salesLengthGT0: sales.length > 0,
        shouldExecuteFallback: arbiter.authority === 'FILTERS' && sales.length > 0
      })
      
      if (arbiter.authority === 'FILTERS' && sales.length > 0) {
        console.log('[SALES LIST] FILTERS fallback - using all sales directly')
        const rendered = sales.slice(0, 24)
        console.log('[SALES LIST] FILTERS fallback setting:', {
          visibleCount: sales.length,
          renderedCount: rendered.length,
          sampleSales: sales.slice(0, 3).map(s => ({ id: s.id, title: s.title }))
        })
        setVisibleSales(sales)
        setRenderedSales(rendered)
      } else {
        console.log('[SALES LIST] Fallback not executed - conditions not met')
      }
    }
  }, [arbiter.authority, visiblePinIdsState, mapMarkers, sales, viewportBounds, cropSalesToViewport])

  // DOM-count assertion for MAP list
  useEffect(() => {
    if (arbiter.authority !== 'MAP') return
    
    // Check for sales list container - use the actual panel selector
    const listContainer = document.querySelector('[data-panel="list"]')
    if (!listContainer) {
      if (process.env.NEXT_PUBLIC_DEBUG === 'true') {
        console.log('[DOM][LIST] MISSING container (BUG)')
        console.error('[DOM] no [data-panel="list"] found - sales list container missing')
      }
      return
    }
    
    // Use descendant query for structure-proof counting
    const cardsInPanel = listContainer.querySelectorAll('[data-card="sale"]').length
    if (process.env.NEXT_PUBLIC_DEBUG === 'true') {
      console.log(`[DOM][LIST] cards in panel=${cardsInPanel} expected=${visiblePinIdsState.length}`)
    }
    
  }, [arbiter.authority, viewportBounds?.north, viewportBounds?.south, viewportBounds?.east, viewportBounds?.west, visiblePinIdsState.length])

  // Approximate radius (km) from Mapbox zoom level at mid-latitudes
  const approximateRadiusKmFromZoom = useCallback((zoom?: number | null): number | null => {
    if (zoom === undefined || zoom === null) return null
    // Simple heuristic: radius halves each +1 zoom; base ~2000km at z=4
    const baseRadiusKmAtZ4 = 2000
    const delta = zoom - 4
    const radius = baseRadiusKmAtZ4 / Math.pow(2, Math.max(0, delta))
    // Clamp to reasonable search window
    return Math.min(300, Math.max(2, radius))
  }, [])

  // Compute bounding box for a center point and radius in miles
  const computeBboxForRadius = useCallback((center: { lat: number; lng: number }, radiusMiles: number) => {
    const radiusKm = milesToKm(radiusMiles)
    const latDeg = radiusKm / 111 // Approximate km per degree latitude
    const lngDeg = radiusKm / (111 * Math.cos(center.lat * Math.PI / 180)) // Adjust for longitude
    
    return {
      north: center.lat + latDeg,
      south: center.lat - latDeg,
      east: center.lng + lngDeg,
      west: center.lng - lngDeg
    }
  }, [])

  // Detect neutral fallback center (do not auto-fetch in this case)
  const isNeutralFallback = !!initialCenter && initialCenter.lat === 39.8283 && initialCenter.lng === -98.5795

  // Abort previous requests for a specific endpoint
  const abortPrevious = useCallback((endpoint: 'sales' | 'markers') => {
    if (endpoint === 'sales' && salesAbortRef.current) {
      console.log('[NET] abort sales')
      salesAbortRef.current.abort()
      salesAbortRef.current = null
    }
    if (endpoint === 'markers' && markersAbortRef.current) {
      console.log('[NET] abort markers')
      markersAbortRef.current.abort()
      markersAbortRef.current = null
    }
  }, [])

  // Build stable request key for markers (optionally using override center/zoom during active moves)
  const buildMarkersKey = useCallback((override?: { center?: { lat: number; lng: number }; zoom?: number }) => {
    const mode = arbiter?.mode || 'initial'
    let key = `mode:${mode}`
    
    if (mode === 'map' && mapView.center && mapView.zoom) {
      const center = override?.center ?? mapView.center
      const zoomForRadius = override?.zoom ?? mapView.zoom
      const radius = approximateRadiusKmFromZoom(zoomForRadius)
      key += `|center:${center.lat.toFixed(6)},${center.lng.toFixed(6)}|radius:${radius?.toFixed(2) || 'null'}`
    } else {
      key += `|lat:${filters.lat?.toFixed(6) || 'null'}|lng:${filters.lng?.toFixed(6) || 'null'}|dist:${filters.distance}`
    }
    
    key += `|date:${filters.dateRange}|cats:${filters.categories.sort().join(',')}`
    return key
  }, [arbiter.mode, mapView.center, mapView.zoom, filters.lat, filters.lng, filters.distance, filters.dateRange, filters.categories, approximateRadiusKmFromZoom])

  const fetchSales = useCallback(async (append: boolean = false, centerOverride?: { lat: number; lng: number }, _ctx?: FetchContext) => {
    console.log('[FETCH] fetchSales called with context:', { _ctx, append, centerOverride })
    
    // Abort previous sales request
    abortPrevious('sales')
    
    // Create fresh controller and increment sequence
    const controller = new AbortController()
    salesAbortRef.current = controller
    const seq = ++requestSeqRef.current
    
    console.log('[NET] start sales', { seq, mode: arbiter.authority, viewportSeq: viewportSeqRef.current })
    
    // Determine parameters based on arbiter mode (fallback to existing behavior)
    const mode = arbiter?.mode || 'initial'
    let useLat = centerOverride?.lat ?? filters.lat
    let useLng = centerOverride?.lng ?? filters.lng
    let distanceKmForRequest: number | null = null

    if (mode === 'map' && mapView.center && mapView.zoom) {
      // Map mode: derive center from mapView and approximate radius from zoom
      useLat = mapView.center.lat
      useLng = mapView.center.lng
      const radiusKm = approximateRadiusKmFromZoom(mapView.zoom)
      distanceKmForRequest = radiusKm
      console.log('[DIST] MAP mode radius miles→km', { 
        miles: radiusKm ? radiusKm / 1.60934 : null, 
        km: radiusKm 
      })
    } else {
      // ZIP/Distance/Initial: use filters center + filters distance
      distanceKmForRequest = milesToKm(filters.distance)
    }

    console.log('[SALES] fetchSales start', { append, mode, useLat, useLng, distanceKmForRequest, filters, centerOverride, epoch: filtersEpochRef.current })
    setLoading(true)
    setIsUpdating(true)
    setStaleSales(sales)
    console.log(`[SALES] fetchSales called with location: ${useLat}, ${useLng}, append: ${append}`)
    
    // If no location, don't try to fetch sales yet
    if (!useLat || !useLng) {
      console.log('[SALES] No location provided, waiting for location')
      // Don't clear sales immediately to prevent flickering
      // setSales([])
      setDateWindow(null)
      setDegraded(false)
      setHasMore(true)
      if (append) setLoadingMore(false); else setLoading(false)
      return
    }

    // Map dateRange preset to concrete ISO dates
    let dateFrom: string | undefined
    let dateTo: string | undefined
    const today = new Date()
    const toISO = (d: Date) => d.toISOString().slice(0, 10)
    if (filters.dateRange === 'today') {
      const start = new Date(today)
      const end = new Date(today)
      dateFrom = toISO(start)
      dateTo = toISO(end)
    } else if (filters.dateRange === 'weekend' || filters.dateRange === 'next_weekend') {
      // find upcoming Saturday/Sunday for weekend, or next weekend
      const base = new Date(today)
      const day = base.getDay() // 0 Sun, 6 Sat
      const offsetToSat = ((6 - day + 7) % 7) + (filters.dateRange === 'next_weekend' ? 7 : 0)
      const sat = new Date(base)
      sat.setDate(base.getDate() + offsetToSat)
      const sun = new Date(sat)
      sun.setDate(sat.getDate() + 1)
      dateFrom = toISO(sat)
      dateTo = toISO(sun)
    }

    const params: GetSalesParams = {
      lat: useLat,
      lng: useLng,
      // distanceKm depends on control mode
      distanceKm: (distanceKmForRequest ?? milesToKm(filters.distance)),
      city: filters.city,
      categories: filters.categories.length > 0 ? filters.categories : undefined,
      // Use standardized dateFrom/dateTo parameters
      ...(dateFrom ? { dateFrom: dateFrom } as any : {}),
      ...(dateTo ? { dateTo: dateTo } as any : {}),
      limit: 24,
      offset: append ? sales.length : 0,
    }
    
    // Debug list payload
    if (process.env.NEXT_PUBLIC_DEBUG === 'true') {
      const listPayload = {
        lat: useLat,
        lng: useLng,
        distanceKm: distanceKmForRequest ?? milesToKm(filters.distance),
        city: filters.city,
        categories: filters.categories.length > 0 ? filters.categories : undefined,
        dateFrom,
        dateTo,
        limit: 24,
        offset: append ? sales.length : 0
      }
      console.log('[FILTER DEBUG] listPayload =', listPayload)
      
      // Assertion: if categories are selected, ensure they're in the payload
      if (filters.categories.length > 0 && !listPayload.categories) {
        console.error('[FILTER DEBUG] ERROR: Categories selected but not included in list payload!')
      }
    }
    
    console.log('[SALES] fetch params:', { ...params, mode })
    console.debug('[SALES] center', useLat, useLng, 'dist', filters.distance, 'date', filters.dateRange)

    const queryString = new URLSearchParams(
      Object.entries(params).reduce((acc, [key, value]) => {
        if (value !== undefined && value !== null && value !== '') {
          if (Array.isArray(value)) {
            acc[key] = value.join(',')
          } else {
            acc[key] = String(value)
          }
        }
        return acc
      }, {} as Record<string, string>)
    ).toString()

    try {
      // HARD GUARD: Suppress wide /api/sales under MAP authority
      if (arbiter.authority === 'MAP') {
        console.log('[GUARD] Suppressed wide /api/sales under MAP authority')
        
        // Warning: Check if categories are present but list is suppressed
        if (process.env.NEXT_PUBLIC_DEBUG === 'true' && filters.categories.length > 0) {
          console.warn('[FILTER DEBUG] WARNING: Categories present but list fetch suppressed under MAP authority')
          console.warn('[FILTER DEBUG] Ensure markers query includes same category filters')
        }
        
        // Dev-only verification logging
        if (process.env.NEXT_PUBLIC_DEBUG === '1') {
          console.log(`[SALES][suppressed] wide fetch blocked under MAP authority vSeq=${viewportSeqRef.current}`)
        }
        
        emitSuppressedFetch('/api/sales', Object.fromEntries(
          Object.entries(params).map(([key, value]) => [key, String(value)])
        ), {
          authority: arbiter.authority,
          viewportSeq: viewportSeqRef.current,
          requestSeq: seq
        })
        return
      }

      console.log(`[SALES] Fetching from: /api/sales?${queryString}`)
      console.debug('[SALES] fetch', `/api/sales?${queryString}`)
      
      const res = await diagnosticFetch(`/api/sales?${queryString}`, { signal: controller.signal }, {
        authority: arbiter.authority,
        viewportSeq: viewportSeqRef.current,
        requestSeq: seq,
        params: Object.fromEntries(
          Object.entries(params).map(([key, value]) => [key, String(value)])
        )
      })
      const data = await res.json()
      
      // Check if this request was aborted
      if (requestSeqRef.current !== seq) {
        console.log('[DROP] stale response sales (seq mismatch)', { seq, current: requestSeqRef.current })
        return
      }
      // Epoch guard handled by markers path that triggers this fetch
      
      console.log('[NET] ok sales', { seq, mode: arbiter.authority, viewportSeq: viewportSeqRef.current })
      console.log(`[SALES] API response:`, data)
      console.debug('[SALES] results', data.data?.length || 0)
      
      // Debug response count
      if (process.env.NEXT_PUBLIC_DEBUG === 'true') {
        console.log('[FILTER DEBUG] response.count =', data.count || data.data?.length || 0)
        
        // List container and ID parity checks
        const listContainer = document.querySelector('[data-testid="sales-grid"]')
        if (!listContainer) {
          console.error('[LIST DEBUG] ERROR: Sales list container missing!')
        } else {
          console.log('[LIST DEBUG] Sales list container found')
        }
        
        // Check ID parity between markers and list
        const visibleIds = data.data?.slice(0, 5).map((sale: any) => sale.id) || []
        const listIds = Array.from(document.querySelectorAll('[data-sale-id]')).map(el => el.getAttribute('data-sale-id'))
        const sampleIdParity = visibleIds.reduce((acc: any, id: string) => {
          acc[id] = listIds.includes(id)
          return acc
        }, {})
        
        console.log('[LIST DEBUG] ID parity check:', {
          markersCount: data.data?.length || 0,
          sampleIdParity,
          listCount: listIds.length
        })
      }
      
      if (data.ok) {
        const newSales = data.data || []
        // If in MAP authority, do not let wide/broad results overwrite map-scoped list
        if ((arbiter.authority as string) === 'MAP') {
          console.log('[DROP] stale/wide response (MAP authority active)')
          return
        }
        // Debug sales data before setting
        salesListDebug.logSalesData('Setting sales data', {
          salesCount: newSales.length,
          hasMore: newSales.length === 24,
          sampleSales: newSales.slice(0, 3).map((s: any) => ({ id: s.id, title: s.title })),
          authority: arbiter.authority,
          append
        })
        
        console.log('[SALES LIST] Setting sales data (detailed):')
        console.log('  - salesCount:', newSales.length)
        console.log('  - hasMore:', newSales.length === 24)
        console.log('  - sampleSales:', newSales.slice(0, 3).map((s: any) => ({ id: s.id, title: s.title })))
        console.log('  - authority:', arbiter.authority)
        console.log('  - append:', append)
        console.log('  - currentSalesCount:', sales.length)
        console.log('  - currentRenderedCount:', renderedSales.length)
        console.log('  - currentVisibleCount:', visibleSales.length)
        
        setSales(newSales)
        setIsUpdating(false)
        setDateWindow(data.dateWindow || null)
        setDegraded(data.degraded || false)
        
        // Update intent system with the new sales data
        if (_ctx) {
          console.log('[INTENT] Applying sales result to filteredSales:', { data: newSales.length, seq: _ctx.seq, cause: _ctx.cause })
          applySalesResult({ data: newSales, seq: _ctx.seq, cause: _ctx.cause }, 'filtered')
        } else {
          console.log('[INTENT] No context provided to fetchSales, skipping applySalesResult')
        }
        const pageHasMore = newSales.length === 24
        setHasMore(pageHasMore)
        console.log(`[SALES] ${append ? 'Appended' : 'Set'} ${newSales.length} sales, hasMore: ${pageHasMore}`)
        console.debug('[SALES] got', sales.length)
        
        // Debug after setting sales
        console.log('[SALES LIST] After setting sales:')
        console.log('  - newSalesCount:', newSales.length)
        console.log('  - currentSalesCount:', sales.length)
        console.log('  - renderedSalesCount:', renderedSales.length)
        console.log('  - visibleSalesCount:', visibleSales.length)
        console.log('  - authority:', arbiter.authority)

        // Prefetch next page in background for instant next click
        // Note: safe here because MAP authority already returned above
        if (!append && pageHasMore) {
          const nextParams: GetSalesParams = {
            ...params,
            offset: newSales.length,
          }
          console.log('[SALES] prefetch next page params:', nextParams)
          const nextQs = new URLSearchParams(
            Object.entries(nextParams).reduce((acc, [key, value]) => {
              if (value !== undefined && value !== null && value !== '') {
                if (Array.isArray(value)) {
                  acc[key] = value.join(',')
                } else {
                  acc[key] = String(value)
                }
              }
              return acc
            }, {} as Record<string, string>)
          ).toString()

          // Fire and forget prefetch
          fetch(`/api/sales?${nextQs}`)
            .then(res => res.json())
            .then(pref => {
              if (pref?.ok && Array.isArray(pref.data)) {
                setNextPageCache(pref.data)
                // Track if there is more beyond the next cached page
                if (pref.data.length < 24) {
                  setHasMore(false)
                }
              }
            })
            .catch((error) => {
              console.warn('Sales fetch error:', error)
            })
        }
      } else {
        console.error('Sales API error:', data.error)
        if (!append) {
          // Don't clear sales immediately to prevent flickering
          // setSales([])
          setIsUpdating(false)
          setDateWindow(null)
          setDegraded(false)
        }
        setHasMore(false)
      }
      setFetchedOnce(true)
    } catch (error: any) {
      if (error.name === 'AbortError') {
        console.log('[NET] aborted sales', { seq })
        return
      }
      console.error('Error fetching sales:', error)
      // Don't clear sales immediately to prevent flickering
      // setSales([])
      setIsUpdating(false)
      setFetchedOnce(true)
    } finally {
      // Clear controller if this is still the active one
      if (salesAbortRef.current === controller) {
        salesAbortRef.current = null
      }
      setLoading(false)
    }
  }, [filters.lat, filters.lng, filters.distance, filters.city, filters.categories, filters.dateRange, arbiter.mode, mapView.center, mapView.zoom, approximateRadiusKmFromZoom, abortPrevious])


  // Client-side geolocation removed; handlers not used

  // Fetch markers for map pins using dedicated markers endpoint
  const fetchMapSales = useCallback(async (startEpoch?: number, centerOverride?: { lat: number; lng: number }, zoomOverride?: number, _ctx?: FetchContext) => {
    
    // Check if we need to fetch based on key change (use overrides when provided)
    const key = buildMarkersKey(centerOverride ? { center: centerOverride, zoom: zoomOverride } : undefined)
    
    // During user interactions, be more aggressive about fetching even if key is similar
    const isUserInteraction = centerOverride !== undefined
    if (!isUserInteraction && key === lastMarkersKeyRef.current) {
      console.log('[SKIP] same markers key')
      return
    }
    
    console.log('[KEY] markers', key, isUserInteraction ? '(user interaction)' : '')
    lastMarkersKeyRef.current = key
    
    // Delay the updating overlay slightly to avoid opacity flashes on quick interactions
    if (typeof window !== 'undefined') {
      if (mapUpdatingTimerRef.current) {
        window.clearTimeout(mapUpdatingTimerRef.current)
        mapUpdatingTimerRef.current = null
      }
      mapUpdatingTimerRef.current = window.setTimeout(() => {
        setMapUpdating(true)
        // Start a max-duration timer to auto-clear overlay if fetch bounces
        if (mapUpdatingMaxRef.current) {
          window.clearTimeout(mapUpdatingMaxRef.current)
        }
        mapUpdatingMaxRef.current = window.setTimeout(() => {
          setMapUpdating(false)
          mapUpdatingMaxRef.current = null
        }, 400)
      }, 100)
    } else {
      setMapUpdating(true)
    }
    
    // Abort previous markers request
    abortPrevious('markers')
    
    // Create fresh controller and increment sequence
    const controller = new AbortController()
    markersAbortRef.current = controller
    const seq = ++markerSeqRef.current
    const startedEpoch = filtersEpochRef.current
    
    // For cluster clicks, don't abort too aggressively to ensure sales data loads
    const _isClusterClick = centerOverride !== undefined
    
    console.log('[NET] start markers', { seq, epoch: startedEpoch })
    
    const mode = arbiter?.mode || 'initial'
    let useLat = centerOverride?.lat ?? filters.lat
    let useLng = centerOverride?.lng ?? filters.lng
    let distanceKmForRequest: number | null = null

    if (mode === 'map' && mapView.center && mapView.zoom) {
      const center = centerOverride ?? mapView.center
      const zoomForRadius = zoomOverride ?? mapView.zoom
      useLat = center.lat
      useLng = center.lng
      const radiusKm = approximateRadiusKmFromZoom(zoomForRadius)
      distanceKmForRequest = radiusKm
      console.log('[DIST] MAP mode radius miles→km', { 
        miles: radiusKm ? radiusKm / 1.60934 : null, 
        km: radiusKm 
      })
    } else {
      distanceKmForRequest = milesToKm(filters.distance)
    }
    if (!useLat || !useLng) return
    
    try {
      console.log('[MAP] fetchMapSales called with filters:', filters, 'centerOverride:', centerOverride)
      
      // Debug category filter flow
      if (process.env.NEXT_PUBLIC_DEBUG === 'true') {
        console.log('[FILTER DEBUG] selectedCategories =', filters.categories)
        console.log('[FILTER DEBUG] arbiter.authority =', arbiter.authority)
        console.log('[FILTER DEBUG] suppressed =', arbiter.authority === 'MAP' ? 'false (markers allowed)' : 'true (list suppressed)')
      }
      
      // Resolve dateRange preset to concrete dates
      console.log('[MAP] Resolving dateRange:', filters.dateRange)
      const resolvedDates = resolveDatePreset(filters.dateRange)
      console.log('[MAP] Resolved dates:', resolvedDates)
      
      // Test the function directly
      const testToday = resolveDatePreset('today')
      console.log('[MAP] Test today resolution:', testToday)
      const dateFrom = resolvedDates?.from
      const dateTo = resolvedDates?.to
      
      // Dev-only verification logging
      if (process.env.NEXT_PUBLIC_DEBUG === '1') {
        const nowLocalISO = new Date().toISOString().slice(0, 10)
        console.log(`[PRESET] nowLocalISO=${nowLocalISO} from=${dateFrom || 'none'} to=${dateTo || 'none'} preset=${filters.dateRange}`)
      }

      const params = new URLSearchParams()
      params.set('lat', String(useLat))
      params.set('lng', String(useLng))
      // distanceKm depends on control mode
      const distanceKm = String(distanceKmForRequest ?? milesToKm(filters.distance))
      params.set('distanceKm', distanceKm)
      // Always include categories parameter for consistency
      params.set('categories', filters.categories.join(','))
      if (process.env.NEXT_PUBLIC_DEBUG === 'true') {
        console.log(`[NET][markers] mode=${mode} cats=${filters.categories.join(',')}`)
      }
      if (dateFrom) params.set('from', dateFrom)
      if (dateTo) params.set('to', dateTo)
      params.set('limit', '1000')
      
      // Debug markers payload
      if (process.env.NEXT_PUBLIC_DEBUG === 'true') {
        const markersPayload = {
          lat: useLat,
          lng: useLng,
          distanceKm: distanceKm,
          categories: filters.categories,
          from: dateFrom,
          to: dateTo,
          limit: '1000'
        }
        console.log('[FILTER DEBUG] markersPayload =', markersPayload)
        
        // Assertion: if categories are selected, ensure they're in the markers payload
        if (filters.categories.length > 0 && (!markersPayload.categories || markersPayload.categories.length === 0)) {
          console.error('[FILTER DEBUG] ERROR: Categories selected but not included in markers payload!')
        }
      }
      

      console.log('[MAP] Fetching markers from:', `/api/sales/markers?${params.toString()}`, { mode })
      console.log('[MAP] Date parameters being sent:', { from: dateFrom, to: dateTo, dateRange: filters.dateRange })
      
      // Debug: Verify categories are included in the markers request
      if (process.env.NEXT_PUBLIC_DEBUG === 'true') {
        const categoriesParam = params.get('categories')
        console.log('[FILTER DEBUG] Markers request categories param:', categoriesParam)
        console.log('[FILTER DEBUG] Markers request full URL:', `/api/sales/markers?${params.toString()}`)
      }
      
      // Test with a hardcoded date to verify the pipeline works
      if (filters.dateRange === 'any') {
        console.log('[MAP] Testing date pipeline with hardcoded today...')
        const testParams = new URLSearchParams()
        testParams.set('lat', String(useLat))
        testParams.set('lng', String(useLng))
        testParams.set('distanceKm', distanceKm)
        testParams.set('from', '2025-10-11')
        testParams.set('to', '2025-10-11')
        testParams.set('limit', '1000')
        console.log('[MAP] Test URL would be:', `/api/sales/markers?${testParams.toString()}`)
      }
      console.debug('[MARKERS] fetch', `/api/sales/markers?${params.toString()}`)
      console.debug('[MARKERS] center', useLat, useLng, 'dist', filters.distance, 'date', filters.dateRange)
      
      // Dev-only verification logging
      if (process.env.NEXT_PUBLIC_DEBUG === '1') {
        console.log(`[MARKERS][dispatch] bbox=<${useLat},${useLng}> from=${dateFrom || 'none'} to=${dateTo || 'none'} authority=${arbiter.authority} vSeq=${viewportSeqRef.current}`)
      }
      
      const res = await diagnosticFetch(`/api/sales/markers?${params.toString()}`, { signal: controller.signal }, {
        authority: arbiter.authority,
        viewportSeq: viewportSeqRef.current,
        requestSeq: seq,
        params: Object.fromEntries(params.entries())
      })
      const data = await res.json()
      
      // Also fetch sales data for the sales list (with separate abort controller)
      console.log('[MAP] Fetching sales data for map view...')
      const salesController = new AbortController()
      const salesRes = await diagnosticFetch(`/api/sales?${params.toString()}`, { signal: salesController.signal }, {
        authority: arbiter.authority,
        viewportSeq: viewportSeqRef.current,
        requestSeq: seq,
        params: Object.fromEntries(params.entries())
      })
      const salesData = await salesRes.json()
      
      // Check if this request was aborted
      if (markerSeqRef.current !== seq) {
        console.log('[NET] aborted markers', { seq })
        // Even if markers were aborted, try to set sales data if we have it
        if (salesData?.data && Array.isArray(salesData.data)) {
          console.log('[MAP] Setting mapSales after abort:', salesData.data.length, 'sales')
          setMapSales(salesData.data)
          // Also update the main sales state so the sales list updates (with deduplication)
          const deduplicatedSales = deduplicateSales(salesData.data)
            setSales(deduplicatedSales)
            
            // Update intent system with the new sales data
            if (_ctx) {
              console.log('[INTENT] Applying sales result to mapSales:', { data: deduplicatedSales.length, seq: _ctx.seq, cause: _ctx.cause })
              applySalesResult({ data: deduplicatedSales, seq: _ctx.seq, cause: _ctx.cause }, 'map')
            } else {
              console.log('[INTENT] No context provided to fetchMapSales, skipping applySalesResult')
            }
            
            // Note: onVisiblePinsChange will be triggered by useEffect when mapSales changes
        }
        return
      }
      if (filtersEpochRef.current !== startedEpoch) {
        console.log('[DROP] stale response markers (epoch mismatch)', { startedEpoch, current: filtersEpochRef.current })
        return
      }
      if (startEpoch !== undefined && filtersEpochRef.current !== startEpoch) {
        console.log('[DROP] stale response markers (epoch mismatch)', { startEpoch, current: filtersEpochRef.current })
        return
      }
      
      console.log('[NET] ok markers', { seq })
      console.log('[MAP] Markers response:', data)
      console.debug('[MARKERS] markers', data?.data ? data.data.length : 0)
      
      // Debug response count
      if (process.env.NEXT_PUBLIC_DEBUG === 'true') {
        console.log('[FILTER DEBUG] response.count =', data.count || data.data?.length || 0)
      }
      // Handle both direct array response and wrapped response
      const markersData = data?.data || data
      if (Array.isArray(markersData)) {
        // Normalize id to a stable value (prefer saleId if present), then deduplicate
        const normalized = markersData.map((m: any) => {
          const stableId = m.id ?? m.saleId
          return { id: String(stableId), saleId: String(stableId), title: m.title, lat: m.lat, lng: m.lng }
        })
        const uniqueMarkers = normalized.filter((marker: any, index: number, self: any[]) => 
          index === self.findIndex((m: any) => m.id === marker.id)
        )
        console.log('[MAP] Setting mapMarkers to:', uniqueMarkers.length, 'markers (deduplicated from', markersData.length, ')')
        const sample = uniqueMarkers.slice(0, 5).map((m: any) => m.id === m.saleId)
        console.log('[ASSERT] id parity ok? examples:', sample)
        setMapMarkers(uniqueMarkers)
        
        // Also set the sales data for the sales list
        if (salesData?.data && Array.isArray(salesData.data)) {
          console.log('[MAP] Setting mapSales to:', salesData.data.length, 'sales')
          setMapSales(salesData.data)
          // Also update the main sales state so the sales list updates (with deduplication)
          const deduplicatedSales = deduplicateSales(salesData.data)
            setSales(deduplicatedSales)
            
            // Update intent system with the new sales data
            if (_ctx) {
              console.log('[INTENT] Applying sales result to mapSales:', { data: deduplicatedSales.length, seq: _ctx.seq, cause: _ctx.cause })
              applySalesResult({ data: deduplicatedSales, seq: _ctx.seq, cause: _ctx.cause }, 'map')
            } else {
              console.log('[INTENT] No context provided to fetchMapSales, skipping applySalesResult')
            }
            
            // Note: onVisiblePinsChange will be triggered by useEffect when mapSales changes
        } else {
          console.log('[MAP] No sales data received, setting mapSales to empty array')
          setMapSales({ data: [], seq: seqRef.current, source: 'Idle' })
          setSales([])
          
          // Update intent system with empty data
          if (_ctx) {
            applySalesResult({ data: [], seq: _ctx.seq, cause: _ctx.cause }, 'map')
          }
        }
        
        setMapError(null) // Clear any previous errors
        // Clear any pending timer and hide overlay immediately on success
        if (mapUpdatingTimerRef.current) {
          window.clearTimeout(mapUpdatingTimerRef.current)
          mapUpdatingTimerRef.current = null
        }
        if (mapUpdatingMaxRef.current) {
          window.clearTimeout(mapUpdatingMaxRef.current)
          mapUpdatingMaxRef.current = null
        }
        setMapUpdating(false) // Reset map updating state
        
        // Update markers hash for change detection
        const newMarkersHash = uniqueMarkers.map((m: any) => m.id).sort().join(',')
        const markersChanged = markersHashRef.current !== newMarkersHash
        markersHashRef.current = newMarkersHash
        
        if (process.env.NEXT_PUBLIC_DEBUG === 'true' && markersChanged) {
          console.log(`[MAP][MARKERS] changed size=${uniqueMarkers.length}`)
        }
        
        console.debug('[MARKERS] got', uniqueMarkers.length)
      } else {
        console.log('[MAP] Setting mapMarkers to empty array')
        setMapMarkers([])
        // Clear any pending timer and hide overlay on empty
        if (mapUpdatingTimerRef.current) {
          window.clearTimeout(mapUpdatingTimerRef.current)
          mapUpdatingTimerRef.current = null
        }
        if (mapUpdatingMaxRef.current) {
          window.clearTimeout(mapUpdatingMaxRef.current)
          mapUpdatingMaxRef.current = null
        }
        setMapUpdating(false) // Reset map updating state
        
        // Update markers hash for change detection
        const newMarkersHash = ''
        const markersChanged = markersHashRef.current !== newMarkersHash
        markersHashRef.current = newMarkersHash
        
        if (process.env.NEXT_PUBLIC_DEBUG === 'true' && markersChanged) {
          console.log(`[MAP][MARKERS] changed size=0`)
        }
        
        console.debug('[MARKERS] got', 0)
      }
    } catch (error: any) {
      if (error.name === 'AbortError') {
        console.log('[NET] aborted markers', { seq })
        return
      }
      console.error('[MAP] Error fetching markers:', error)
      setMapMarkers([])
      setMapError('Failed to load map markers')
      // Clear any pending timer and hide overlay on error
      if (mapUpdatingTimerRef.current) {
        window.clearTimeout(mapUpdatingTimerRef.current)
        mapUpdatingTimerRef.current = null
      }
      if (mapUpdatingMaxRef.current) {
        window.clearTimeout(mapUpdatingMaxRef.current)
        mapUpdatingMaxRef.current = null
      }
      setMapUpdating(false) // Reset map updating state
      
      // Update markers hash for change detection
      const newMarkersHash = ''
      const markersChanged = markersHashRef.current !== newMarkersHash
      markersHashRef.current = newMarkersHash
      
      if (process.env.NEXT_PUBLIC_DEBUG === 'true' && markersChanged) {
        console.log(`[MAP][MARKERS] changed size=0 (error)`)
      }
      // Clear error after 3 seconds
      setTimeout(() => setMapError(null), 3000)
    } finally {
      // Clear controller if this is still the active one
      if (markersAbortRef.current === controller) {
        markersAbortRef.current = null
      }
      // Always reset map updating state and clear any pending timer
      if (mapUpdatingTimerRef.current) {
        window.clearTimeout(mapUpdatingTimerRef.current)
        mapUpdatingTimerRef.current = null
      }
      if (mapUpdatingMaxRef.current) {
        window.clearTimeout(mapUpdatingMaxRef.current)
        mapUpdatingMaxRef.current = null
      }
      setMapUpdating(false)
    }
  }, [filters.lat, filters.lng, filters.distance, filters.categories, filters.dateRange, arbiter.mode, mapView.center, mapView.zoom, approximateRadiusKmFromZoom, abortPrevious, buildMarkersKey])

  const loadMore = useCallback(async () => {
    // Use prefetched next page if available for instant UI
    if (nextPageCache && nextPageCache.length > 0) {
      setSales(prev => [...prev, ...nextPageCache])
      // Determine if there might be more based on cached size
      const cachedHasMore = nextPageCache.length === 24
      setHasMore(cachedHasMore)
      setNextPageCache(null)

      // Prefetch the following page in background
      const nextOffset = sales.length + (cachedHasMore ? 24 : 0)
      if (cachedHasMore) {
        const params: GetSalesParams = {
          lat: filters.lat!,
          lng: filters.lng!,
          distanceKm: milesToKm(filters.distance),
          city: filters.city,
          categories: filters.categories.length > 0 ? filters.categories : undefined,
          dateRange: filters.dateRange !== 'any' ? filters.dateRange : undefined,
          limit: 24,
          offset: nextOffset,
        }
        const qs = new URLSearchParams(
          Object.entries(params).reduce((acc, [key, value]) => {
            if (value !== undefined && value !== null && value !== '') {
              if (Array.isArray(value)) {
                acc[key] = value.join(',')
              } else {
                acc[key] = String(value)
              }
            }
            return acc
          }, {} as Record<string, string>)
        ).toString()
        fetch(`/api/sales?${qs}`)
          .then(res => res.json())
          .then(pref => {
            if (pref?.ok && Array.isArray(pref.data)) {
              setNextPageCache(pref.data)
              if (pref.data.length < 24) setHasMore(false)
            }
          })
          .catch((error) => {
            console.warn('Markers fetch error:', error)
          })
      }
      return
    }

    await fetchSales(true)
  }, [nextPageCache, fetchSales, filters.lat, filters.lng, filters.distance, filters.city, filters.categories, filters.dateRange])

  // Debounced, single-flight fetchers with abort controllers


  // Debounced function wrapper using refs
  const debouncedTrigger = useCallback((fn: () => void, delay = 250) => {
    if (debounceRef.current) {
      clearTimeout(debounceRef.current)
    }
    debounceRef.current = window.setTimeout(() => {
      // Gate wide fetches while in MAP authority
      if (arbiter.authority === 'MAP') {
        console.log('[SKIP] debounce fire suppressed (MAP authority; require viewport-scoped request)')
      } else {
        console.log('[NET] debounce fire')
        fn()
      }
      debounceRef.current = null
    }, delay)
  }, [arbiter.authority])

  // Immediate markers fetch while user is moving the map (no debouncing for real-time updates)
  const fetchMarkersDuringMove = useCallback((center: { lat: number; lng: number }) => {
    // Fetch immediately for real-time updates
    fetchMapSales(undefined, center)
  }, [fetchMapSales])

  // Wrapper functions for intent-based fetching
  const runMapFetch = useCallback(async (params: any, ctx: FetchContext) => {
    console.log('[FETCH] cause, seq, url', { cause: ctx.cause, seq: ctx.seq, params })
    
    try {
      // Call the actual fetchMapSales function - it will now call applySalesResult internally
      await fetchMapSales(undefined, params.centerOverride, params.zoomOverride, ctx)
    } catch (error) {
      console.error('[FETCH] Map fetch error:', error)
      // Apply empty result on error
      applySalesResult({ data: [], seq: ctx.seq, cause: ctx.cause }, 'map')
    }
  }, [applySalesResult, fetchMapSales])

  const runFilteredFetch = useCallback(async (params: any, ctx: FetchContext) => {
    console.log('[FETCH] runFilteredFetch called with context:', { cause: ctx.cause, seq: ctx.seq, params })
    
    try {
      // Call both fetchSales and fetchMapSales for comprehensive data
      // Both functions will now call applySalesResult internally
      console.log('[FETCH] About to call fetchSales and fetchMapSales with context:', ctx)
      await Promise.all([
        fetchSales(false, params.centerOverride, ctx),
        fetchMapSales(undefined, params.centerOverride, params.zoomOverride, ctx)
      ])
<<<<<<< HEAD
      console.log('[FETCH] fetchSales and fetchMapSales completed')
=======
>>>>>>> 892e4468
    } catch (error) {
      console.error('[FETCH] Filtered fetch error:', error)
      // Apply empty result on error
      applySalesResult({ data: [], seq: ctx.seq, cause: ctx.cause }, 'filtered')
    }
  }, [applySalesResult, fetchSales, fetchMapSales])

  // Filters change handler
  const _onFiltersChange = useCallback((nextFilters: any) => {
    const seq = ++seqRef.current
    intentRef.current = { kind: 'Filters' }
    console.log('[INTENT] set Filters', { seq })
    console.log('[SEQ] ++', { seq })
    const params = { 
      lat: nextFilters.lat, 
      lng: nextFilters.lng, 
      distance: nextFilters.distance,
      centerOverride: { lat: nextFilters.lat, lng: nextFilters.lng }
    }
    runFilteredFetch(params, { cause: 'Filters', seq })
  }, [runFilteredFetch])

  // Reset pagination when mode/bbox changes
  const resetPagination = useCallback(() => {
    // Don't clear sales immediately to prevent flickering
    // Keep previous sales visible during fetch
    setNextPageCache(null)
    setHasMore(true)
    console.log('[NET] reset pagination (keeping previous sales)')
  }, [])

  const triggerFetches = useCallback(() => {
    console.log('[TRIGGER] triggerFetches called - DEPLOYMENT TEST')
    
    // Category change detection
    const currentCategoriesKey = createCategoriesKey(filters.categories)
    const categoriesChanged = prevCategoriesKeyRef.current !== currentCategoriesKey
    
    if (DEBUG && categoriesChanged) {
      console.log(`[FILTERS] cats norm prev=${prevCategoriesKeyRef.current} next=${currentCategoriesKey} changed=true`)
    }
    
    // Bump sequence on category changes to force UI updates
    if (categoriesChanged) {
      listStoreSeqRef.current += 1
      filtersEpochRef.current += 1
      if (DEBUG) {
        console.log(`[LIST][CATEGORY] seq bumped to ${listStoreSeqRef.current} epoch=${filtersEpochRef.current} (category change)`)
      }
    }
    
    prevCategoriesKeyRef.current = currentCategoriesKey
    
    // For MAP authority, check if we can suppress list fetch
    if (arbiter.authority === 'MAP') {
      // Build the filter sets that would be used for list and markers
      const listFilters = normalizeFilters({
        categories: filters.categories,
        city: filters.city,
        dateRange: filters.dateRange
      })
      
      const markersFilters = normalizeFilters({
        categories: filters.categories,
        city: filters.city,
        dateRange: filters.dateRange
      })
      
      // Check if filters are identical
      const equalFilters = filtersEqual(listFilters, markersFilters)
      
      // Split decisions: network vs UI updates
      const shouldSkipNetwork = equalFilters && !categoriesChanged
      const shouldUpdateUI = categoriesChanged || !equalFilters
      
      if (DEBUG) {
        console.log(`[ARB] evaluate mapAuth=true shouldSkipNetwork=${shouldSkipNetwork} shouldUpdateUI=${shouldUpdateUI}`)
      }
      
      // Debug suppression decision
      if (process.env.NEXT_PUBLIC_DEBUG === 'true') {
        console.log('[FILTER DEBUG] normalizedFilters =', { categories: listFilters.categories })
        console.log('[FILTER DEBUG] suppression_decision =', {
          authority: arbiter.authority,
          equalFilters,
          suppressed: shouldSkipNetwork,
          listFilters,
          markersFilters
        })
      }
      
      console.log('[NET] start markers {seq: 1} (MAP authority)', { epoch: filtersEpochRef.current })
      fetchMapSales()
      
      // Only suppress network fetch if filters are identical and no category change
      if (shouldSkipNetwork) {
        console.log('[FILTER DEBUG] Suppressing list fetch - markers include identical filters')
      } else {
        console.log('[FILTER DEBUG] Allowing list fetch - filters differ or categories changed')
        // Force a one-shot list fetch when categories changed or filters not equal
        debouncedTrigger(() => {
          console.log('[NET] start sales {seq: 1, mode: "MAP-override"}', { epoch: filtersEpochRef.current })
          fetchSales(false)
        })
      }
      
      // Warning: Check if categories are present but list is suppressed under MAP authority
      if (process.env.NEXT_PUBLIC_DEBUG === 'true' && filters.categories.length > 0) {
        console.warn('[FILTER DEBUG] WARNING: Categories present but list fetch suppressed under MAP authority')
        console.warn('[FILTER DEBUG] Ensure markers query includes same category filters')
      }
    } else {
      debouncedTrigger(() => {
        console.log('[NET] start sales {seq: 1, mode: \'FILTERS\'}')
        fetchSales(false)
        fetchMapSales()
      })
    }
  }, [debouncedTrigger, fetchSales, fetchMapSales, arbiter.authority, filters.categories, filters.city, filters.dateRange])

  // Debounced visible list recompute

  // Cleanup on unmount
  useEffect(() => {
    return () => {
      // Abort any in-flight requests
      if (salesAbortRef.current) {
        salesAbortRef.current.abort()
      }
      if (markersAbortRef.current) {
        markersAbortRef.current.abort()
      }
      // Clear any pending debounce timeouts
      if (debounceRef.current) {
        clearTimeout(debounceRef.current)
      }
    }
  }, [])

  // Counter to track how many times this effect runs
  const effectRunCountRef = useRef(0)
  
  // Layout diagnostic ref
  const gridContainerRef = useRef<HTMLDivElement>(null)
  
  // Grid layout diagnostic (gated by NEXT_PUBLIC_DEBUG)
  useEffect(() => {
    if (process.env.NEXT_PUBLIC_DEBUG === 'true' && gridContainerRef.current && visibleSales.length > 0) {
      const container = gridContainerRef.current
      const computedStyle = window.getComputedStyle(container)
      const parent = container.parentElement
      const firstCard = container.querySelector('.sale-row')
      
      // Parse grid template columns to detect column count
      const gridTemplate = computedStyle.gridTemplateColumns
      const colsDetected = gridTemplate.includes('repeat') ? 
        gridTemplate.match(/repeat\((\d+)/)?.[1] || 'unknown' : 
        gridTemplate.split(' ').length
      
      // Determine breakpoint
      const width = container.offsetWidth
      const breakpoint = width < 640 ? 'mobile' : width < 1024 ? 'tablet' : 'desktop'
      
      console.log('[GRID DEBUG] Container Analysis:', {
        display: computedStyle.display,
        gridTemplateColumns: gridTemplate,
        gap: computedStyle.gap,
        width: computedStyle.width,
        clientWidth: container.clientWidth,
        offsetWidth: container.offsetWidth,
        className: container.className,
        classList: Array.from(container.classList),
        colsDetected,
        breakpoint,
        windowWidth: window.innerWidth,
        salesCount: visibleSales.length,
        // Additional debugging
        computedGridTemplateColumns: computedStyle.gridTemplateColumns,
        computedDisplay: computedStyle.display,
        computedGap: computedStyle.gap,
        computedWidth: computedStyle.width,
        computedMaxWidth: computedStyle.maxWidth,
        computedMinWidth: computedStyle.minWidth,
        // Check for wrapper issues
        directChildren: container.children.length,
        firstChild: container.firstElementChild?.tagName,
        firstChildClasses: container.firstElementChild?.className
      })
      
      if (parent) {
        const parentStyle = window.getComputedStyle(parent)
        console.log('[GRID DEBUG] Parent Container:', {
          display: parentStyle.display,
          flexDirection: parentStyle.flexDirection,
          width: parentStyle.width,
          parentWidth: parent.offsetWidth,
          overflow: parentStyle.overflow
        })
      }
      
      if (firstCard && firstCard instanceof HTMLElement) {
        const cardStyle = window.getComputedStyle(firstCard)
        console.log('[GRID DEBUG] First Card:', {
          display: cardStyle.display,
          width: cardStyle.width,
          cardWidth: firstCard.offsetWidth,
          margin: cardStyle.margin
        })
      }
      
      // Check for multiple column-defining classes
      const columnClasses = container.className.match(/(?:^|\s)(?:grid-cols-\d+|auto-cols-)/g)
      if (columnClasses && columnClasses.length > 1) {
        console.warn('[GRID DEBUG] Multiple column classes detected:', columnClasses)
      }
    }
  }, [visibleSales.length])
  
  useEffect(() => {
    effectRunCountRef.current++
    console.log(`[EFFECT] Main effect run #${effectRunCountRef.current}`)
    
    // Use stable keys instead of buildMarkersKey to prevent identity churn
    const stableKey = `${bboxHash}|${dateKey}|${arbiter.mode}`
    
    // Debug category changes
    if (DEBUG && filters.categories.length > 0) {
      console.log(`[EFFECT] Categories changed:`, filters.categories)
    }
    
    // Early return if programmatic move guard is active and not in map mode
    if (arbiter.programmaticMoveGuard && arbiter.mode !== 'map') {
      console.log('[SKIP] programmatic move guard active, not in map mode')
      return
    }
    
    // Early return if key hasn't changed
    if (stableKey === lastMarkersKeyRef.current) {
      console.log('[SKIP] same stable key')
      return
    }
    
    console.log('[SALES] Stable inputs changed → key:', stableKey)
    lastMarkersKeyRef.current = stableKey
    triggerFetches()
  }, [bboxHash, dateKey, arbiter.mode, arbiter.programmaticMoveGuard, filters.categories, filters.city, filters.dateRange])

  // Keep visibleSales in sync with current sales and viewport
  useEffect(() => {
    // Defer crop until we have real bounds; avoid cropping against null/old bounds
    if (!viewportBounds) return
    const _now = Date.now()
    const _last = lastBoundsTsRef.current || 0
    // Visibility is now handled by the main useEffect
  }, [sales, viewportBounds?.north, viewportBounds?.south, viewportBounds?.east, viewportBounds?.west])

  // Note: MAP authority markers fetch is handled by the main effect above via triggerFetches()

  // Initialize filters from server-provided center once, only if no location set yet
  useEffect(() => {
    if (
      initialCenter?.lat && initialCenter?.lng &&
      !isNeutralFallback &&
      !filters.lat && !filters.lng
    ) {
      console.log(`[SALES] Initializing filters with server location: ${initialCenter.lat}, ${initialCenter.lng}`)
      updateFilters({ lat: initialCenter.lat, lng: initialCenter.lng })
    }
    // Do not include updateFilters in deps to avoid loop; this runs only when initial inputs change
    // eslint-disable-next-line react-hooks/exhaustive-deps
  }, [initialCenter?.lat, initialCenter?.lng, isNeutralFallback, filters.lat, filters.lng])

  // Initialize location/filters on first mount: URL (handled by hook) → sessionStorage → localStorage → cookie → /api/location
  useEffect(() => {
    if (filters.lat && filters.lng) return
    const tryInit = async () => {
      try {
        // 1) sessionStorage (last session)
        if (typeof window !== 'undefined') {
          const savedSession = sessionStorage.getItem('la_session_filters')
          if (savedSession) {
            const parsed = JSON.parse(savedSession)
            if (parsed?.lat && parsed?.lng) {
              console.log('[SALES] Restoring filters from sessionStorage')
              updateFilters({
                lat: parsed.lat,
                lng: parsed.lng,
                city: parsed.city,
                distance: parsed.distance,
                dateRange: parsed.dateRange,
                categories: parsed.categories || []
              })
              setLastLocSource('sessionStorage')
              return
            }
          }
        }
        // 2) localStorage (last visit)
        if (typeof window !== 'undefined') {
          const saved = localStorage.getItem('lootaura_last_location')
          if (saved) {
            const parsed = JSON.parse(saved)
            if (parsed?.lat && parsed?.lng) {
              console.log('[SALES] Restoring location from localStorage')
              updateFilters({ lat: parsed.lat, lng: parsed.lng, city: parsed.city, distance: parsed.distance, categories: parsed.categories || [] })
              setLastLocSource('localStorage')
              return
            }
          }
        }
        // 2) cookie
        const cookieData = getCookie('la_loc')
        if (cookieData) {
          try {
            const locationData = JSON.parse(cookieData)
            if (locationData.lat && locationData.lng) {
              console.log('[SALES] Loading location from cookie')
              updateFilters({ lat: locationData.lat, lng: locationData.lng, city: locationData.city })
            if (typeof window !== 'undefined') {
              const savedPrev = localStorage.getItem('lootaura_last_location')
              const prevObj = savedPrev ? JSON.parse(savedPrev) : {}
              localStorage.setItem('lootaura_last_location', JSON.stringify({ ...prevObj, lat: locationData.lat, lng: locationData.lng, city: locationData.city }))
            }
              setLastLocSource('cookie')
              return
            }
          } catch (error) {
            console.warn('Location cookie parse error:', error)
          }
        }
        // 3) server endpoint
        const res = await fetch('/api/location', { cache: 'no-store' })
        if (res.ok) {
          const loc = await res.json()
          if (loc?.lat && loc?.lng) {
            console.log('[SALES] Seeding location from /api/location', { source: loc.source })
            updateFilters({ lat: loc.lat, lng: loc.lng, city: loc.city })
            if (typeof window !== 'undefined') {
              const savedPrev = localStorage.getItem('lootaura_last_location')
              const prevObj = savedPrev ? JSON.parse(savedPrev) : {}
              localStorage.setItem('lootaura_last_location', JSON.stringify({ ...prevObj, lat: loc.lat, lng: loc.lng, city: loc.city }))
            }
            setLastLocSource(loc.source || 'headers')
          }
        }
      } catch (error) {
        console.warn('Location initialization error:', error)
      }
    }
    tryInit()
  // eslint-disable-next-line react-hooks/exhaustive-deps
  }, [])

  // Persist current filters to sessionStorage for restore-on-refresh
  useEffect(() => {
    try {
      if (typeof window === 'undefined') return
      const toStore = {
        lat: filters.lat,
        lng: filters.lng,
        city: filters.city,
        distance: filters.distance,
        dateRange: filters.dateRange,
        categories: filters.categories
      }
      sessionStorage.setItem('la_session_filters', JSON.stringify(toStore))
    } catch (error) {
      console.warn('Session storage error:', error)
    }
  }, [filters.lat, filters.lng, filters.city, filters.distance, filters.dateRange, filters.categories])

  // Geolocation prompt removed by design; no client location requests

  const handleDistanceChange = useCallback((newDistance: number) => {
    console.log('[CONTROL] mode=distance (distance slider)')
    updateControlMode('distance', 'Distance slider changed')
    setProgrammaticMoveGuard(true, 'Distance fit (programmatic)')
    pendingFitReasonRef.current = 'distance'
    
    // Reset pagination for distance changes
    resetPagination()
    
    // CRITICAL: Use current viewport center (after user pan), not initial filters center
    const currentCenter = mapView.center && mapView.center.lat && mapView.center.lng
      ? { lat: mapView.center.lat, lng: mapView.center.lng }
      : (filters.lat && filters.lng 
        ? { lat: filters.lat, lng: filters.lng }
        : (() => {
            console.error('CRITICAL: No location data available - this should not happen')
            throw new Error('No location data available')
          })())
    
    console.log('[DIST] center used for fetch: lat=' + currentCenter.lat + ', lng=' + currentCenter.lng + ' (from viewport)')
    console.log('[DIST] radius miles→km {miles:' + newDistance + ', km:' + milesToKm(newDistance) + '}')
    
    const bbox = computeBboxForRadius(currentCenter, newDistance)
    
    // Switch to FILTERS authority for distance changes
    setAuthority('FILTERS', 'Distance filter changed')
    
    // Allow a single-use zoom operation for distance changes
    // This bypasses the guard by clearing it temporarily
    setGuardMapMove(false, 'Distance change - allow zoom')
    
    setFitBounds(bbox)
    console.log('[DIST-ZOOM] applied for radius=' + newDistance + ', center fixed at (' + currentCenter.lat + ',' + currentCenter.lng + ')')
    
    // Update URL with new distance and current center
    updateFilters({ 
      distance: newDistance,
      lat: currentCenter.lat,
      lng: currentCenter.lng
    }, false)
    
    // Trigger debounced fetches
    debouncedTrigger(() => {
      fetchSales()
      fetchMapSales()
    })
  }, [filters.lat, filters.lng, mapView.center, updateControlMode, setProgrammaticMoveGuard, computeBboxForRadius, updateFilters, resetPagination, debouncedTrigger, fetchSales, fetchMapSales])

  const handleZipLocationFound = (lat: number, lng: number, city?: string, state?: string, zip?: string) => {
    setZipError(null)
    console.log(`[ZIP] submit -> ${zip} -> lat=${lat}, lng=${lng}`)
    console.log('[CONTROL] mode=zip (zip submit)')
    updateControlMode('zip', 'ZIP lookup asserted control')
    setAuthority('FILTERS', 'ZIP search takes control') // Set authority to FILTERS for ZIP searches
    console.log('[CONTROL] programmaticMoveGuard=true (zip fit)')
    setProgrammaticMoveGuard(true, 'ZIP fit (programmatic)')
    pendingFitReasonRef.current = 'zip'
    
    // Reset pagination for ZIP changes
    resetPagination()
    
    // Update filters with new location and update URL with mode=zip
    updateFilters({
      lat,
      lng,
      city: city || undefined
    }, false) // Update URL with new lat/lng
    console.log('[URL] zip -> lat=${lat},lng=${lng},dist=${filters.distance},mode=zip')
    
    // Compute bbox from center + current distance and trigger fitBounds
    const currentCenter = { lat, lng }
    const bbox = computeBboxForRadius(currentCenter, filters.distance)
    
    // ZIP searches should always move the map, regardless of current state
    // Clear any existing guards for ZIP searches
    setGuardMapMove(false, 'ZIP search - allow movement')
    console.log('[MAP] ZIP search - clearing guards to allow map movement')
    
    setFitBounds({ ...bbox, reason: 'zip' })
    console.log('[ZIP] computed bbox for dist=${filters.distance} -> n=${bbox.north},s=${bbox.south},e=${bbox.east},w=${bbox.west}')
    console.log('[MAP] fitBounds(zip) north=${bbox.north}, south=${bbox.south}, east=${bbox.east}, west=${bbox.west}')
    
    // Trigger debounced fetches with the new coordinates using intent system
    debouncedTrigger(() => {
      const seq = ++seqRef.current
      intentRef.current = { kind: 'Filters' }
      console.log('[INTENT] set Filters for ZIP search', { seq })
      
      const params = { 
        lat, 
        lng, 
        distance: filters.distance,
        centerOverride: { lat, lng }
      }
      runFilteredFetch(params, { cause: 'Filters', seq })
    })
    
    // Persist to session/local storage
    try {
      const cookiePayload = JSON.stringify({ lat, lng, city, state, zip })
      document.cookie = `la_loc=${cookiePayload}; Max-Age=${60 * 60 * 24}; Path=/; SameSite=Lax`
      const savedPrev = localStorage.getItem('lootaura_last_location')
      const prevObj = savedPrev ? JSON.parse(savedPrev) : {}
      localStorage.setItem('lootaura_last_location', JSON.stringify({ ...prevObj, lat, lng, city }))
      
      // Also persist to sessionStorage for immediate restore
      const sessionData = {
        lat,
        lng,
        city,
        distance: filters.distance,
        dateRange: filters.dateRange,
        categories: filters.categories
      }
      sessionStorage.setItem('la_session_filters', JSON.stringify(sessionData))
    } catch (error) {
      console.warn('Session storage error:', error)
    }

    // Remove old map centering logic - now using fitBounds instead
    // The fitBounds will be handled by the map component and onFitBoundsComplete
  }

  const handleZipError = (error: string) => {
    setZipError(error)
  }

  // Smooth map pin fade-in without moving center
  useEffect(() => {
    setMapFadeIn(false)
    const id = setTimeout(() => setMapFadeIn(true), 150)
    return () => clearTimeout(id)
  }, [mapSales])

  // One-time soft banner when results first load
  useEffect(() => {
    if (typeof window === 'undefined') return
    if (bannerShown) return
    if (sales.length > 0) {
      const seen = sessionStorage.getItem('la_seen_results_banner')
      if (!seen) {
        setBannerShown(true)
        sessionStorage.setItem('la_seen_results_banner', '1')
      }
    }
  }, [sales, bannerShown])

  // Update visibleSales when mapSales changes (for cluster clicks)
  useEffect(() => {
    if (mapSales.data && mapSales.data.length > 0) {
      console.log('[MAP] Updating visibleSales from mapSales:', mapSales.data.length, 'sales')
      console.log('[MAP] DEBUG: Before update - visibleSales:', visibleSales.length, 'renderedSales:', renderedSales.length, 'staleSales:', staleSales.length)
      console.log('[MAP] DEBUG: mapSales IDs:', mapSales.data.map(s => s.id))
      console.log('[MAP] DEBUG: mapSales titles:', mapSales.data.map(s => s.title))
      setVisibleSales(mapSales.data)
      setRenderedSales(mapSales.data)
      setStaleSales(mapSales.data) // Also update staleSales to ensure it shows even if isUpdating is true
      console.log('[MAP] DEBUG: After update - visibleSales:', mapSales.data.length, 'renderedSales:', mapSales.data.length, 'staleSales:', mapSales.data.length)
    }
  }, [mapSales])

  // Force mapSales to be updated when new sales data is fetched
  useEffect(() => {
    if (sales.length > 0 && arbiter.authority === 'MAP') {
      console.log('[MAP] Force updating mapSales with new sales data:', sales.length, 'sales')
      setMapSales({ data: sales, seq: seqRef.current, source: 'UserPan' })
    }
  }, [sales, arbiter.authority])

  const handleIncreaseDistanceAndRetry = () => {
    const nextMiles = Math.min(100, filters.distance + 10)
    updateFilters({ distance: nextMiles }, true) // Skip URL update
  }

  return (
    <div className="container mx-auto p-4">
      <div className="flex flex-col lg:flex-row gap-6">
        {/* Main Content */}
        <div className="lg:w-3/4">
          <div className="flex flex-col sm:flex-row justify-between items-start sm:items-center mb-6">
            <div>
              <h1 className="text-3xl font-bold mb-2">Sales Search</h1>
              {dateWindow && (
                <DateWindowLabel dateWindow={dateWindow} className="mb-4" />
              )}
              {degraded && (
                <DegradedBanner className="mb-4" />
              )}
            </div>
            
            <div className="flex flex-col sm:flex-row gap-3 w-full sm:w-auto">
                  {/* ZIP Input */}
                  <div className="flex-1 sm:flex-none">
                    <div className="text-xs text-gray-500 mb-1">Search different area:</div>
                    <ZipInput
                      onLocationFound={handleZipLocationFound}
                      onError={handleZipError}
                      placeholder="Enter ZIP code"
                      className="w-full sm:w-auto"
                    />
                    {zipError && (
                      <p className="text-red-500 text-sm mt-1">{zipError}</p>
                    )}
                  </div>
              
              {/* Location Button removed per server-side auto center */}
              
              {/* Mobile Filter Trigger */}
              <FilterTrigger
                isOpen={showFiltersModal}
                onToggle={() => setShowFiltersModal(!showFiltersModal)}
                activeFiltersCount={hasActiveFilters ? 1 : 0}
                className="md:hidden"
              />
            </div>
          </div>

          {/* Active filter chips - under search controls, above map/list */}
          {(filters.dateRange !== 'any' || filters.categories.length > 0) && (
            <div className="mt-2 overflow-x-auto whitespace-nowrap flex gap-2">
              {filters.dateRange !== 'any' && (
                <button
                  onClick={() => updateFilters({ dateRange: 'any' as any })}
                  className="px-2 py-1 text-xs bg-gray-100 hover:bg-gray-200 rounded-full"
                >
                  {filters.dateRange === 'today' ? 'Today' : filters.dateRange === 'weekend' ? 'This Weekend' : 'Next Weekend'} ×
                </button>
              )}
              {filters.categories.map((c) => (
                <button
                  key={c}
                  onClick={() => updateFilters({ categories: filters.categories.filter(x => x !== c) })}
                  className="px-2 py-1 text-xs bg-gray-100 hover:bg-gray-200 rounded-full"
                >
                  {c} ×
                </button>
              ))}
            </div>
          )}

          {/* Sales Grid */}
          <div className="mb-6">
            {(!filters.lat || !filters.lng) ? (
              <div className="text-center py-12">
                <div className="text-6xl mb-4">📍</div>
                <h3 className="text-xl font-semibold text-gray-700 mb-2">
                  Location unavailable. Enter a ZIP to see nearby sales.
                </h3>
                <p className="text-gray-500 mb-4">We couldn't determine your location automatically.</p>
                <div className="max-w-md mx-auto">
                  <ZipInput
                    onLocationFound={handleZipLocationFound}
                    onError={handleZipError}
                    placeholder="Enter ZIP code"
                    className="w-full"
                  />
                  {zipError && (
                    <p className="text-red-500 text-sm mt-2">{zipError}</p>
                  )}
                </div>
              </div>
            ) : (
              <>
                {/* Show spinner only for non-MAP authority or when no visible pins in MAP mode */}
                <div
                  role="status"
                  aria-live="polite"
                  className={`${(loading || !fetchedOnce) && (arbiter.authority !== 'MAP' || visiblePinIdsState.length === 0) ? 'flex' : 'hidden'} justify-center items-center py-12`}
                >
                  <div className="animate-spin rounded-full h-8 w-8 border-b-2 border-blue-600" />
                  <span className="ml-2">Loading sales...</span>
                </div>

                {/* Sales list grid container - single source of truth */}
                <div
                  ref={gridContainerRef}
                  className={`w-full grid grid-cols-1 sm:grid-cols-2 lg:grid-cols-3 gap-6 transition-opacity duration-200 ${
                    arbiter.authority === 'MAP' 
                      ? (mapUpdating ? 'opacity-50' : 'opacity-100')
                      : (loading ? 'opacity-75' : 'opacity-100')
                  }`}
                  style={{
                    // MAP authority specific styles only
                    ...(arbiter.authority === 'MAP' ? {
                      position: 'relative',
                      zIndex: 3,
                      minHeight: 240
                    } : {}),
                    // Prevent scroll anchoring jumps when content reflows
                    overflowAnchor: 'none'
                  }}
                  data-testid="sales-grid"
                  data-panel="list"
                  {...(process.env.NEXT_PUBLIC_DEBUG === 'true' && { 'data-grid-debug': 'true' })}
                  // Always use stable key to prevent unmounting
                  key="sales-list-stable"
                >
                  {/* Debug overlay - only in development with NEXT_PUBLIC_DEBUG */}
                  {process.env.NODE_ENV === 'development' && process.env.NEXT_PUBLIC_DEBUG === 'true' && (
                    <div style={{ position:'absolute', top:8, right:8, padding:'4px 6px', fontSize:12, background:'rgba(0,255,0,.6)', zIndex:1000 }}>
                      GRID: {visibleSales.length} sales
                      <br />
                      W: {typeof window !== 'undefined' ? window.innerWidth : 0}px
                    </div>
                  )}
                  
                  {/* Map updating indicator */}
                  {mapUpdating && (
                    <div className="absolute top-4 right-4 z-10 bg-blue-500 text-white px-3 py-1 rounded-full text-sm flex items-center gap-2">
                      <div className="animate-spin rounded-full h-4 w-4 border-b-2 border-white"></div>
                      Updating map...
                    </div>
                  )}
                  
                  {/* In MAP authority: always render from visible pins, never show loading skeletons */}
                  {arbiter.authority === 'MAP' ? (
                    <>
                      {visiblePinIdsState.length === 0 ? (
                        // No visible pins - show empty state
                        <div className="col-span-full text-center py-16">
                          <h3 className="text-xl font-semibold text-gray-800">Pan or zoom to see sales here</h3>
                          <p className="text-gray-500 mt-2">Move the map to find sales in your area.</p>
                        </div>
                      ) : (
                        // Show visible pins - render from markers immediately, hydrate from sales cache
                        <>
                          {listData.length > 24 && (
                            <div className="col-span-full text-xs text-gray-600 mb-2">Showing first <strong>24</strong> of <strong>{listData.length}</strong> in view</div>
                          )}
                          {(() => {
                            // Use deterministic listData from intent system
                            const finalItemsToRender = listData
                            
                            // Debug cluster click rendering
                            console.log('[SALES LIST] DEBUG: Cluster click rendering - isUpdating:', isUpdating, 'finalItemsToRender:', finalItemsToRender.length, 'visibleSales:', visibleSales.length, 'renderedSales:', renderedSales.length, 'staleSales:', staleSales.length, 'mapSales:', mapSales.data?.length || 0)
                            console.log('[SALES LIST] DEBUG: mapSales.data.length > 0?', (mapSales.data?.length || 0) > 0, 'mapSales.data:', mapSales.data?.length || 0, 'finalItemsToRender === mapSales.data?', finalItemsToRender === mapSales.data)
                            console.log('[SALES LIST] DEBUG: finalItemsToRender IDs:', finalItemsToRender.map(s => s.id))
                            console.log('[SALES LIST] DEBUG: finalItemsToRender titles:', finalItemsToRender.map(s => s.title))
                            
                            // Debug sales list rendering
                            salesListDebug.logRendering('MAP', {
                              isUpdating,
                              staleSalesCount: staleSales.length,
                              renderedSalesCount: renderedSales.length,
                              visibleSalesCount: visibleSales.length,
                              itemsToRenderCount: finalItemsToRender.length,
                              finalItemsToRenderCount: finalItemsToRender.length
                            })
                            
                            console.log('[SALES LIST] MAP authority rendering:', {
                              isUpdating,
                              staleSalesCount: staleSales.length,
                              renderedSalesCount: renderedSales.length,
                              visibleSalesCount: visibleSales.length,
                              finalItemsToRenderCount: finalItemsToRender.length,
                              authority: arbiter.authority
                            })
                            
                            return finalItemsToRender.map((item: any, _idx: number) => {
                              salesListDebug.logSaleRender({ id: item.id, title: item.title })
                              console.log('[SALES LIST] Rendering sale (MAP):', { id: item.id, title: item.title })
                              return <SaleCard key={item.id} sale={item} authority={arbiter.authority} />
                            })
                          })()}
                        </>
                      )}
                    </>
                  ) : (
                    // Non-MAP authority: show loading skeletons when loading
                    <>
                      {(loading || !fetchedOnce) ? (
                        Array.from({ length: 6 }).map((_, idx) => (
                          <SaleCardSkeleton key={idx} />
                        ))
                      ) : sales.length === 0 ? (
                        // Show empty state message
                        <div className="col-span-full text-center py-16">
                          <h3 className="text-xl font-semibold text-gray-800">No sales found nearby</h3>
                          <p className="text-gray-500 mt-2">Try expanding your search radius or changing the date range.</p>
                          <button
                            onClick={handleIncreaseDistanceAndRetry}
                            className="mt-4 inline-flex items-center px-4 py-2 rounded-md bg-amber-500 hover:bg-amber-600 text-white shadow-sm"
                          >
                            Increase distance by 10 miles
                          </button>
                        </div>
                      ) : (
                        // Show actual sales
                        <>
                          {listData.length > 24 && (
                            <div className="col-span-full text-xs text-gray-600 mb-2">Showing first <strong>24</strong> of <strong>{listData.length}</strong> in view</div>
                          )}
                          {(() => {
                            // Use deterministic listData from intent system
                            const finalItemsToRender = listData
                            
                            // Debug sales list rendering for non-MAP authority
                            salesListDebug.logRendering('Non-MAP', {
                              isUpdating,
                              staleSalesCount: staleSales.length,
                              renderedSalesCount: renderedSales.length,
                              salesCount: sales.length,
                              itemsToRenderCount: finalItemsToRender.length,
                              loading,
                              fetchedOnce
                            })
                            
                            console.log('[SALES LIST] Non-MAP authority rendering:')
                            console.log('  - isUpdating:', isUpdating)
                            console.log('  - staleSalesCount:', staleSales.length)
                            console.log('  - renderedSalesCount:', renderedSales.length)
                            console.log('  - salesCount:', sales.length)
                            console.log('  - itemsToRenderCount:', finalItemsToRender.length)
                            console.log('  - authority:', arbiter.authority)
                            console.log('  - loading:', loading)
                            console.log('  - fetchedOnce:', fetchedOnce)
                            console.log('  - sampleSales:', sales.slice(0, 3).map(s => ({ id: s.id, title: s.title })))
                            console.log('  - sampleRendered:', renderedSales.slice(0, 3).map(s => ({ id: s.id, title: s.title })))
                            console.log('  - sampleStale:', staleSales.slice(0, 3).map(s => ({ id: s.id, title: s.title })))
                            
                            return finalItemsToRender.map((item: any, _idx: number) => {
                              salesListDebug.logSaleRender({ id: item.id, title: item.title })
                              console.log('[SALES LIST] Rendering sale (Non-MAP):', { id: item.id, title: item.title })
                              return <SaleCard key={item.id} sale={item} authority={arbiter.authority} />
                            })
                          })()}
                        </>
                      )}
                    </>
                  )}
                </div>
                
                {/* Load more button - only show when not loading and has more */}
                {!(loading || !fetchedOnce) && sales.length > 0 && (
                  <LoadMoreButton
                    onLoadMore={loadMore}
                    hasMore={hasMore}
                    loading={loadingMore}
                  />
                )}
              </>
            )}
          </div>
        </div>

        {/* Desktop Filters Sidebar */}
        <div className="hidden lg:block lg:w-1/3">
          <div className="sticky top-4 space-y-6">
            {/* Filters */}
            <FiltersModal 
              isOpen={true} 
              onClose={() => {}} 
              filters={{
                distance: filters.distance,
                dateRange: { type: filters.dateRange as any },
                categories: filters.categories
              }}
              onFiltersChange={(newFilters) => {
                if (newFilters.distance !== filters.distance) {
                  handleDistanceChange(newFilters.distance)
                }
                updateFilters({
                  distance: newFilters.distance,
                  dateRange: newFilters.dateRange.type as any,
                  categories: newFilters.categories
                })
              }}
              arbiter={arbiter}
            />
            
            {/* Map */}
            <div className="bg-white rounded-lg shadow-sm border p-4">
              <h2 className="text-xl font-semibold mb-4">
                Map View
                {listData.length > 0 && (
                  <span className="ml-2 text-sm font-normal text-gray-600">
                    ({listData.length} in view)
                  </span>
                )}
                {isUpdating && (
                  <span className="ml-2 text-xs bg-blue-100 text-blue-800 px-2 py-1 rounded-full">
                    Updating...
                  </span>
                )}
              </h2>
              <div className={`h-[400px] rounded-lg overflow-hidden transition-opacity duration-300 ${mapFadeIn ? 'opacity-100' : 'opacity-0'} relative`} style={{ zIndex: 1, overflowAnchor: 'none' }}>
                {/* Error toast */}
                {mapError && (
                  <div className="absolute top-2 right-2 z-10 bg-red-500 text-white px-3 py-2 rounded-md text-sm shadow-lg">
                    {mapError}
                  </div>
                )}
                <SalesMap
                  sales={mapSales.data || []}
                  markers={mapMarkers}
                  center={filters.lat && filters.lng ? { lat: filters.lat, lng: filters.lng } : 
                         initialCenter ? { lat: initialCenter.lat, lng: initialCenter.lng } : 
                         (() => {
                           console.error('CRITICAL: No location data for map - this should not happen')
                           throw new Error('No location data available for map')
                         })()}
                  zoom={filters.lat && filters.lng ? 12 : 10}
                  centerOverride={mapCenterOverride}
                  fitBounds={fitBounds}
                  arbiterMode={arbiter.mode}
                  arbiterAuthority={arbiter.authority}
                  onFitBoundsComplete={() => {
                    console.log('[CONTROL] onFitBoundsComplete (guard stays true)')
                    setFitBounds(null)
                    
                    // Check if this is a pending fit we need to handle
                    if (pendingFitReasonRef.current === null) {
                      console.log('[CONTROL] fit completion already handled')
                      return
                    }
                    
                    const reason = pendingFitReasonRef.current
                    pendingFitReasonRef.current = null
                    
                    console.log(`[CONTROL] fit completion for ${reason}`)
                    
                    // Clear programmatic move guard after ZIP search completion
                    if (reason === 'zip') {
                      console.log('[CONTROL] clearing programmatic move guard after ZIP search')
                      setProgrammaticMoveGuard(false, 'ZIP search completed')
                    }
                    
                    // Trigger fetches once after fit completes with current coordinates
                    debouncedTrigger(() => {
                      if (filters.lat && filters.lng) {
                        fetchSales(false, { lat: filters.lat, lng: filters.lng })
                      } else {
                        fetchSales()
                      }
                      fetchMapSales()
                    })
                  }}
                  onBoundsChange={onBoundsChange}
                  onMapReady={onMapReady}
                  onVisiblePinsChange={(visibleIds, count) => {
                    const seq = viewportSeqRef.current
                    if (process.env.NEXT_PUBLIC_DEBUG === 'true') {
                      console.log(`[LIST] visible pins seq=${seq} count=${count} ids=[${visibleIds.join(',')}]`)
                    }
                    
                    // Circuit breaker: only update if visible pins actually changed
                    const newVisibleIds = visibleIds.map(String)
                    const currentVisibleIds = visiblePinIdsState
                    
                    // Use hash-based change detection instead of length-only check
                    const newIdsHash = newVisibleIds.sort().join(',')
                    const currentIdsHash = currentVisibleIds.sort().join(',')
                    if (newIdsHash === currentIdsHash) {
                      if (process.env.NEXT_PUBLIC_DEBUG === 'true') {
                        console.log('[LIST] visible pins unchanged - skipping update to prevent loop')
                      }
                      return
                    }
                    
                    setVisiblePinIdsState(newVisibleIds)
                  }}
                  onClusterClick={async (clusterSales) => {
                    // 1) new sequence for this user intent
                    const seq = ++seqRef.current
                    console.log('[INTENT] set ClusterDrilldown', { seq })
                    console.log('[SEQ] ++', { seq })

                    // 2) set intent to ClusterDrilldown
                    const targetBounds = clusterSales.length > 0 ? {
                      north: Math.max(...clusterSales.map(s => s.lat || 0)),
                      south: Math.min(...clusterSales.map(s => s.lat || 0)),
                      east: Math.max(...clusterSales.map(s => s.lng || 0)),
                      west: Math.min(...clusterSales.map(s => s.lng || 0))
                    } : null
                    const leafIds = clusterSales.map(s => s.id)
                    intentRef.current = { kind: 'ClusterDrilldown', targetBounds, leafIds }

                    // 3) optimistic render: show those leaves immediately in the list
                    applySalesResult({ data: clusterSales, seq, cause: 'ClusterDrilldown' }, 'map')

                    // 4) animate to bounds (programmatic move)
                    if (targetBounds) {
                      // TODO: Implement animateToBounds
                      console.log('[CLUSTER] Would animate to bounds:', targetBounds)
                    }

                    // 5) when map settles, run ONE viewport fetch with same seq
                    const params = { 
                      lat: filters.lat, 
                      lng: filters.lng, 
                      distance: filters.distance,
                      centerOverride: { lat: filters.lat, lng: filters.lng },
                      zoomOverride: mapView.zoom
                    }
                    runMapFetch(params, { cause: 'ClusterDrilldown', seq })
                  }}
                  onSearchArea={({ center }) => {
                    // Only update filters if we're in map mode and center changed significantly
                    if (arbiter.mode === 'map' && !arbiter.programmaticMoveGuard) {
                      const currentLat = filters.lat || 0
                      const currentLng = filters.lng || 0
                      if (!nearEq(currentLat, center.lat) || !nearEq(currentLng, center.lng)) {
                        console.log('[FILTERS] center sync gated by mode + epsilon')
                        updateFilters({ lat: center.lat, lng: center.lng }, true) // Skip URL update
                      }
                    }
                    fetchSales(false, center)
                    fetchMapSales(undefined, center)
                  }}
                  onViewChange={({ center, zoom, userInteraction }) => {
                    setMapView({ center, zoom })
                    
                    console.log('[MAP] onViewChange called:', {
                      userInteraction,
                      programmaticMoveGuard: arbiter.programmaticMoveGuard,
                      authority: arbiter.authority,
                      mode: arbiter.mode
                    })
                    
                    // If programmatic move guard is active, ignore all changes except user interactions
                    if (arbiter.programmaticMoveGuard && !userInteraction) {
                      console.log('[ARB] map move ignored due to guard (programmatic)')
                      return
                    }
                    
                    // Only handle user interactions
                    if (userInteraction) {
                      console.log('[MAP] User interaction detected - switching to MAP authority')
                      // Set guard immediately on user interaction
                      setGuardMapMove(true, 'User panned/zoomed')
                      console.log('[MAP] userMove=true (guard active)')
                      
                      // Lock mode='map' for 600ms minimum to prevent thrashing
                      mapAuthorityUntilRef.current = Date.now() + 600

                      // Live-update markers during movement (immediate)
                      fetchMarkersDuringMove(center)
                      
                      if (arbiter.programmaticMoveGuard) {
                        console.log('[CONTROL] user pan -> mode: zip → map; guard=false')
                        setProgrammaticMoveGuard(false, 'User interaction after ZIP')
                        updateControlMode('map', 'User panned/zoomed after ZIP')
                      } else {
                        console.log('[CONTROL] user pan detected -> switching to map mode')
                        switchToMapIfUserGesture('User panned/zoomed')
                      }
                    } else {
                      console.log('[MAP] No user interaction detected - staying in FILTERS authority')
                    }

                    // Regardless of authority, keep markers fresh while moving (debounced and key-aware)
                    if (userInteraction) {
                      fetchMapSales(undefined, center, zoom)
                    }
                    
                    try {
                      const saved = JSON.parse(localStorage.getItem('lootaura_last_location') || '{}')
                      localStorage.setItem('lootaura_last_location', JSON.stringify({ ...saved, lat: center.lat, lng: center.lng }))
                    } catch (error) {
                      console.warn('Local storage error:', error)
                    }
                  }}
                  onMoveEnd={() => {
                    const seq = seqRef.current
                    const intent = intentRef.current

                    // Only fetch for interactions that expect a map dataset.
                    if (intent.kind === 'UserPan' || intent.kind === 'ClusterDrilldown') {
                      const params = { 
                        lat: filters.lat, 
                        lng: filters.lng, 
                        distance: filters.distance,
                        centerOverride: { lat: filters.lat, lng: filters.lng },
                        zoomOverride: mapView.zoom
                      }
                      runMapFetch(params, { cause: intent.kind, seq })
                    } else {
                      console.debug('[MOVEEND] no map fetch for intent', intent)
                    }
                  }}
                  onZoomEnd={() => {
                    // Clear guard after user interaction completes
                    if (arbiter.guardMapMove) {
                      setGuardMapMove(false, 'Zoom completed')
                      console.log('[MAP] zoom completed - guard cleared')
                    }
                  }}
                />
              </div>
              
              {/* Location Info & one-time soft banner */}
              {filters.lat && filters.lng && (
                <div className="mt-4 space-y-2">
                  {bannerShown && (
                    <div className="p-3 bg-amber-50 border border-amber-100 text-amber-900 rounded-md text-sm">
                      Showing sales near {filters.city || 'your location'}
                    </div>
                  )}
                  <div className="p-3 bg-blue-50 rounded-lg">
                    <p className="text-sm text-blue-800">
                      <strong>Searching within {filters.distance} miles</strong> of your location
                    </p>
                    <p className="text-xs text-blue-600 mt-1">
                      Showing {listData.length} sales
                    </p>
                  </div>
                </div>
              )}
            </div>
          </div>
        </div>
      </div>

      {/* Mobile Filters Modal removed per UX request to avoid duplicate filters */}
      
      {/* Client-side geolocation removed to avoid browser prompts */}

      {/* Developer-only geolocation debug panel */}
      {typeof window !== 'undefined' && searchParams.get('debug') === 'geo' && process.env.NODE_ENV !== 'production' && (
        <div className="fixed bottom-4 left-4 z-50 bg-white/95 backdrop-blur border rounded-md shadow px-3 py-2 text-xs text-gray-700 space-y-1">
          <div><strong>Lat/Lng:</strong> {filters.lat?.toFixed(4) || '—'}, {filters.lng?.toFixed(4) || '—'}</div>
          <div><strong>City:</strong> {filters.city || '—'}</div>
          <div><strong>Source:</strong> {lastLocSource || '—'}</div>
          <div><strong>Schema:</strong> public.sales_v2</div>
          <div><strong>Degraded:</strong> {degraded ? 'true' : 'false'}</div>
        </div>
      )}
      
      {/* Diagnostic Overlay - only show in debug mode */}
      {isDebugMode && (
        <DiagnosticOverlay
          isVisible={showDiagnostics}
          onToggle={() => setShowDiagnostics(!showDiagnostics)}
        />
      )}
      
          {/* Layout Diagnostic */}
          {process.env.NODE_ENV === 'development' && (
            <LayoutDiagnostic 
              containerRef={gridContainerRef} 
              isVisible={visibleSales.length > 0}
            />
          )}
          
                  {/* Advanced Grid Layout Diagnostic */}
                  {process.env.NODE_ENV === 'development' && (
                    <GridLayoutDiagnostic 
                      containerRef={gridContainerRef} 
                      isVisible={visibleSales.length > 0}
                    />
                  )}
                  
                  {/* Grid Debug Overlay (gated by NEXT_PUBLIC_DEBUG) */}
                  <GridDebugOverlay 
                    containerRef={gridContainerRef}
                    isVisible={visibleSales.length > 0}
                    salesCount={visibleSales.length}
                  />
    </div>
  )
}<|MERGE_RESOLUTION|>--- conflicted
+++ resolved
@@ -1732,10 +1732,7 @@
         fetchSales(false, params.centerOverride, ctx),
         fetchMapSales(undefined, params.centerOverride, params.zoomOverride, ctx)
       ])
-<<<<<<< HEAD
       console.log('[FETCH] fetchSales and fetchMapSales completed')
-=======
->>>>>>> 892e4468
     } catch (error) {
       console.error('[FETCH] Filtered fetch error:', error)
       // Apply empty result on error
