<<<<<<< HEAD
-NoNewline
=======
import { describe, it, expect } from 'vitest'

describe('AddSaleForm', () => {
  it('placeholder', () => {
    expect(true).toBe(true)
  })
})
>>>>>>> 7b252b28
<|MERGE_RESOLUTION|>--- conflicted
+++ resolved
@@ -1,11 +1,7 @@
-<<<<<<< HEAD
--NoNewline
-=======
 import { describe, it, expect } from 'vitest'
 
 describe('AddSaleForm', () => {
   it('placeholder', () => {
     expect(true).toBe(true)
   })
-})
->>>>>>> 7b252b28
+})